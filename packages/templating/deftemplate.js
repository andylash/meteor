--- conflicted
+++ resolved
@@ -53,28 +53,24 @@
   var cooked_func = function (data) {
     var in_partial = !!Meteor._pending_partials;
     if (!in_partial)
-<<<<<<< HEAD
-      Sky._pending_partials = {};
+      Meteor._pending_partials = {};
 
-//    try { XXX NOCOMMIT COMMENT???
+    // XXX it'd be really nice to wrap this in try..catch, because we
+    // need to clear _pending_partials or templates won't work
+    // anymore! but, it sucks to lose the original stack trace (by
+    // rethrowing the exception.) what to do? maybe save off the stack
+    // before rethrowing the exception, and somehow make it available
+    // to the user?
+//    try {
       var html = raw_func(data, {
         helpers: name ? Template[name] : {},
-        partials: Sky._partials
+        partials: Meteor._partials
       });
 /*    } catch (e) {
       if (!in_partial)
-        Sky._pending_partials = null;
+        Meteor._pending_partials = null;
       throw e;
     } */
-=======
-      Meteor._pending_partials = {};
-    // XXX should catch exceptions and clean up pending_partials if
-    // stack is unwound
-    var html = raw_func(data, {
-      helpers: name ? Template[name] : {},
-      partials: Meteor._partials
-    });
->>>>>>> 207464ba
 
     // XXX see the 'clean' function in jquery for a much more
     // elaborate implementation of this. it's smart about
@@ -92,18 +88,12 @@
           var child = elt.childNodes[i];
           var replacement = child.id && Meteor._pending_partials[child.id];
           if (replacement) {
-<<<<<<< HEAD
-            var range = new Sky.ui._LiveRange(Sky.ui._tag, child);
+            var range = new Meteor.ui._LiveRange(Meteor.ui._tag, child);
             range.replace_contents(replacement);
             range.destroy();
-            delete Sky._pending_partials[child.id];
+            delete Meteor._pending_partials[child.id];
             i--;
             continue;
-=======
-            elt.replaceChild(replacement, child);
-            delete Meteor._pending_partials[child.id];
-            child = elt.childNodes[i];
->>>>>>> 207464ba
           }
           traverse(child);
         }
