Package.describe({
  summary: "Run tests interactively in the browser",
  version: '1.0.3'
});

Package.on_use(function (api) {
  // XXX this should go away, and there should be a clean interface
  // that tinytest and the driver both implement?
  api.use('tinytest');
  api.use('bootstrap');
  api.use('underscore');

  api.use('session');
  api.use('reload');

<<<<<<< HEAD
  api.use(['blaze', 'templating', 'spacebars',
           'livedata', 'deps'], 'client');
=======
  api.use(['ui', 'templating', 'spacebars',
           'livedata', 'tracker'], 'client');
>>>>>>> aef29845

  api.add_files('diff_match_patch_uncompressed.js', 'client');

  api.add_files('diff_match_patch_uncompressed.js', 'client');

  api.add_files([
    'driver.css',
    'driver.html',
    'driver.js'
  ], "client");

  api.use('autoupdate', 'server', {weak: true});
  api.use('random', 'server');
  api.add_files('autoupdate.js', 'server');
});<|MERGE_RESOLUTION|>--- conflicted
+++ resolved
@@ -13,13 +13,8 @@
   api.use('session');
   api.use('reload');
 
-<<<<<<< HEAD
   api.use(['blaze', 'templating', 'spacebars',
-           'livedata', 'deps'], 'client');
-=======
-  api.use(['ui', 'templating', 'spacebars',
            'livedata', 'tracker'], 'client');
->>>>>>> aef29845
 
   api.add_files('diff_match_patch_uncompressed.js', 'client');
 
