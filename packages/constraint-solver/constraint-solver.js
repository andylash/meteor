--- conflicted
+++ resolved
@@ -1,9 +1,6 @@
 var semver = Npm.require('semver');
 
-<<<<<<< HEAD
-=======
 // Copied from archinfo.matches() in tools/
->>>>>>> 59e5b031
 var archMatches = function (arch, baseArch) {
   return arch.substr(0, baseArch.length) === baseArch &&
     (arch.length === baseArch.length ||
@@ -70,15 +67,9 @@
     var unibuilds = {};
 
     // XXX in theory there might be different archs but in practice they are
-<<<<<<< HEAD
-    // always "os", "client.browser" and "client.cordova". Fix this once we
-    // actually have different archs used.
-    var allArchs = ["os", "client.browser", "client.cordova"];
-=======
     // always "os", "web.browser" and "web.cordova". Fix this once we
     // actually have different archs used.
     var allArchs = ["os", "web.browser", "web.cordova"];
->>>>>>> 59e5b031
     _.each(allArchs, function (arch) {
       var unitName = packageName + "#" + arch;
       unibuilds[unitName] = new ConstraintSolver.UnitVersion(
@@ -189,19 +180,11 @@
   }
 
   // split every package name to one or more archs belonging to that package
-<<<<<<< HEAD
-  // (["foobar"] => ["foobar#os", "foobar#client.browser", ...])
-  // XXX for now just hardcode in all of the known architectures
-  options.upgrade = _.filter(_.flatten(_.map(options.upgrade, function (packageName) {
-    return [packageName + "#os", packageName + "#client.browser",
-            packageName + "#client.cordova"];
-=======
   // (["foobar"] => ["foobar#os", "foobar#web.browser", ...])
   // XXX for now just hardcode in all of the known architectures
   options.upgrade = _.filter(_.flatten(_.map(options.upgrade, function (packageName) {
     return [packageName + "#os", packageName + "#web.browser",
             packageName + "#web.cordova"];
->>>>>>> 59e5b031
   })), _.identity);
 
   var dc = self._splitDepsToConstraints(dependencies, constraints);
@@ -232,11 +215,7 @@
   var resultChoices = {};
   _.each(res, function (uv) {
     // Since we don't yet define the interface for a an app to depend only on
-<<<<<<< HEAD
-    // certain unibuilds of the packages (like only client unibuilds) and we know
-=======
     // certain unibuilds of the packages (like only web unibuilds) and we know
->>>>>>> 59e5b031
     // that each unibuild weakly depends on other sibling unibuilds of the same
     // version, we can safely output the whole package for each unibuild in the
     // result.
@@ -279,11 +258,7 @@
 };
 
 // takes dependencies and constraints and rewrites the names from "foo" to
-<<<<<<< HEAD
-// "foo#os" and "foo#client.browser" and "foo#client.cordova"
-=======
 // "foo#os" and "foo#web.browser" and "foo#web.cordova"
->>>>>>> 59e5b031
 // XXX right now creates a dependency for every unibuild it can find
 ConstraintSolver.PackagesResolver.prototype._splitDepsToConstraints =
   function (inputDeps, inputConstraints) {
@@ -320,11 +295,7 @@
   var unibuilds = [];
   // XXX hardcode all common architectures assuming that every package has the
   // same set of architectures.
-<<<<<<< HEAD
-  _.each(["os", "client.browser", "client.cordova"], function (arch) {
-=======
   _.each(["os", "web.browser", "web.cordova"], function (arch) {
->>>>>>> 59e5b031
     if (self.resolver.unitsVersions[unibuildPrefix + arch])
       unibuilds.push(unibuildPrefix + arch);
   });
