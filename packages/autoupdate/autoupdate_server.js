--- conflicted
+++ resolved
@@ -57,97 +57,11 @@
 
 // updateVersions can only be called after the server has fully loaded.
 var updateVersions = function (shouldReloadClientProgram) {
-<<<<<<< HEAD
-  syncQueue.runTask(function () {
-    // Step 1: load the current client program on the server and update the
-    // hash values in __meteor_runtime_config__.
-    if (shouldReloadClientProgram) {
-      WebAppInternals.reloadClientPrograms();
-    }
-
-    // If we just re-read the client program, or if we don't have an autoupdate
-    // version, calculate it.
-    if (shouldReloadClientProgram || Autoupdate.autoupdateVersion === null) {
-      Autoupdate.autoupdateVersion =
-        process.env.AUTOUPDATE_VERSION ||
-        process.env.SERVER_ID || // XXX COMPAT 0.6.6
-        WebApp.calculateClientHashNonRefreshable();
-    }
-    // If we just recalculated it OR if it was set by (eg) test-in-browser,
-    // ensure it ends up in __meteor_runtime_config__.
-    __meteor_runtime_config__.autoupdateVersion =
-      Autoupdate.autoupdateVersion;
-
-    Autoupdate.autoupdateVersionRefreshable =
-      __meteor_runtime_config__.autoupdateVersionRefreshable =
-        process.env.AUTOUPDATE_VERSION ||
-        process.env.SERVER_ID || // XXX COMPAT 0.6.6
-        WebApp.calculateClientHashRefreshable();
-
-    Autoupdate.autoupdateVersionCordova =
-      __meteor_runtime_config__.autoupdateVersionCordova =
-        process.env.AUTOUPDATE_VERSION ||
-        process.env.SERVER_ID || // XXX COMPAT 0.6.6
-        WebApp.calculateClientHashCordova();
-
-    // Step 2: form the new client boilerplate which contains the updated
-    // assets and __meteor_runtime_config__.
-    if (shouldReloadClientProgram) {
-      WebAppInternals.generateBoilerplate();
-    }
-
-    // XXX COMPAT WITH 0.8.3
-    if (! ClientVersions.findOne({current: true})) {
-      // To ensure apps with version of Meteor prior to 0.9.0 (in
-      // which the structure of documents in `ClientVersions` was
-      // different) also reload.
-      ClientVersions.insert({current: true});
-    }
-
-    if (! ClientVersions.findOne({_id: "version"})) {
-      ClientVersions.insert({
-        _id: "version",
-        version: Autoupdate.autoupdateVersion,
-      });
-    } else {
-      ClientVersions.update("version", { $set: {
-        version: Autoupdate.autoupdateVersion,
-      }});
-    }
-
-    if (! ClientVersions.findOne({_id: "version-refreshable"})) {
-      ClientVersions.insert({
-        _id: "version-refreshable",
-        version: Autoupdate.autoupdateVersionRefreshable,
-        assets: WebAppInternals.refreshableAssets
-      });
-    } else {
-      ClientVersions.update("version-refreshable", { $set: {
-        version: Autoupdate.autoupdateVersionRefreshable,
-        assets: WebAppInternals.refreshableAssets
-      }});
-    }
-
-    if (! ClientVersions.findOne({_id: "version-cordova"})) {
-      ClientVersions.insert({
-        _id: "version-cordova",
-        version: Autoupdate.autoupdateVersionCordova,
-        refreshable: false
-      });
-    } else {
-      ClientVersions.update("version-cordova", { $set: {
-        version: Autoupdate.autoupdateVersionCordova
-      }});
-    }
-  });
-};
-=======
   // Step 1: load the current client program on the server and update the
   // hash values in __meteor_runtime_config__.
   if (shouldReloadClientProgram) {
     WebAppInternals.reloadClientProgram();
   }
->>>>>>> 9bbdc824
 
   // If we just re-read the client program, or if we don't have an autoupdate
   // version, calculate it.
@@ -167,6 +81,12 @@
       process.env.AUTOUPDATE_VERSION ||
       process.env.SERVER_ID || // XXX COMPAT 0.6.6
       WebApp.calculateClientHashRefreshable();
+
+    Autoupdate.autoupdateVersionCordova =
+      __meteor_runtime_config__.autoupdateVersionCordova =
+        process.env.AUTOUPDATE_VERSION ||
+        process.env.SERVER_ID || // XXX COMPAT 0.6.6
+        WebApp.calculateClientHashCordova();
 
   // Step 2: form the new client boilerplate which contains the updated
   // assets and __meteor_runtime_config__.
@@ -203,6 +123,18 @@
     ClientVersions.update("version-refreshable", { $set: {
       version: Autoupdate.autoupdateVersionRefreshable,
       assets: WebAppInternals.refreshableAssets
+      }});
+  }
+
+  if (! ClientVersions.findOne({_id: "version-cordova"})) {
+    ClientVersions.insert({
+      _id: "version-cordova",
+      version: Autoupdate.autoupdateVersionCordova,
+      refreshable: false
+    });
+  } else {
+    ClientVersions.update("version-cordova", { $set: {
+      version: Autoupdate.autoupdateVersionCordova
     }});
   }
 };
