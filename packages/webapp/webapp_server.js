////////// Requires //////////

var fs = Npm.require("fs");
var http = Npm.require("http");
var os = Npm.require("os");
var path = Npm.require("path");
var url = Npm.require("url");
var crypto = Npm.require("crypto");

var connect = Npm.require('connect');
var optimist = Npm.require('optimist');
var useragent = Npm.require('useragent');
var send = Npm.require('send');

var SHORT_SOCKET_TIMEOUT = 5*1000;
var LONG_SOCKET_TIMEOUT = 120*1000;

WebApp = {};
WebAppInternals = {};

var bundledJsCssPrefix;

<<<<<<< HEAD
=======
// The reload safetybelt is some js that will be loaded after everything else in
// the HTML.  In some multi-server deployments, when you update, you have a
// chance of hitting an old server for the HTML and the new server for the JS or
// CSS.  This prevents you from displaying the page in that case, and instead
// reloads it, presumably all on the new version now.
var RELOAD_SAFETYBELT = "\n" +
      "if (typeof Package === 'undefined' || \n" +
      "    ! Package.webapp || \n" +
      "    ! Package.webapp.WebApp || \n" +
      "    ! Package.webapp.WebApp._isCssLoaded()) \n" +
      "  document.location.reload(); \n";


var makeAppNamePathPrefix = function (appName) {
  return encodeURIComponent(appName).replace(/\./g, '_');
};
>>>>>>> e6c87236
// Keepalives so that when the outer server dies unceremoniously and
// doesn't kill us, we quit ourselves. A little gross, but better than
// pidfiles.
// XXX This should really be part of the boot script, not the webapp package.
//     Or we should just get rid of it, and rely on containerization.

var initKeepalive = function () {
  var keepaliveCount = 0;

  process.stdin.on('data', function (data) {
    keepaliveCount = 0;
  });

  process.stdin.resume();

  setInterval(function () {
    keepaliveCount ++;
    if (keepaliveCount >= 3) {
      console.log("Failed to receive keepalive! Exiting.");
      process.exit(1);
    }
  }, 3000);
};


var sha1 = function (contents) {
  var hash = crypto.createHash('sha1');
  hash.update(contents);
  return hash.digest('hex');
};

// #BrowserIdentification
//
// We have multiple places that want to identify the browser: the
// unsupported browser page, the appcache package, and, eventually
// delivering browser polyfills only as needed.
//
// To avoid detecting the browser in multiple places ad-hoc, we create a
// Meteor "browser" object. It uses but does not expose the npm
// useragent module (we could choose a different mechanism to identify
// the browser in the future if we wanted to).  The browser object
// contains
//
// * `name`: the name of the browser in camel case
// * `major`, `minor`, `patch`: integers describing the browser version
//
// Also here is an early version of a Meteor `request` object, intended
// to be a high-level description of the request without exposing
// details of connect's low-level `req`.  Currently it contains:
//
// * `browser`: browser identification object described above
// * `url`: parsed url, including parsed query params
//
// As a temporary hack there is a `categorizeRequest` function on WebApp which
// converts a connect `req` to a Meteor `request`. This can go away once smart
// packages such as appcache are being passed a `request` object directly when
// they serve content.
//
// This allows `request` to be used uniformly: it is passed to the html
// attributes hook, and the appcache package can use it when deciding
// whether to generate a 404 for the manifest.
//
// Real routing / server side rendering will probably refactor this
// heavily.


// e.g. "Mobile Safari" => "mobileSafari"
var camelCase = function (name) {
  var parts = name.split(' ');
  parts[0] = parts[0].toLowerCase();
  for (var i = 1;  i < parts.length;  ++i) {
    parts[i] = parts[i].charAt(0).toUpperCase() + parts[i].substr(1);
  }
  return parts.join('');
};

var identifyBrowser = function (req) {
  var userAgent = useragent.lookup(req.headers['user-agent']);
  return {
    name: camelCase(userAgent.family),
    major: +userAgent.major,
    minor: +userAgent.minor,
    patch: +userAgent.patch
  };
};

WebApp.categorizeRequest = function (req) {
  return {
    browser: identifyBrowser(req),
    url: url.parse(req.url, true)
  };
};

// HTML attribute hooks: functions to be called to determine any attributes to
// be added to the '<html>' tag. Each function is passed a 'request' object (see
// #BrowserIdentification) and should return a string,
var htmlAttributeHooks = [];
var htmlAttributes = function (template, request) {
  var attributes = '';
  _.each(htmlAttributeHooks || [], function (hook) {
    var attribute = hook(request);
    if (attribute !== null && attribute !== undefined && attribute !== '')
      attributes += ' ' + attribute;
  });
  return template.replace('##HTML_ATTRIBUTES##', attributes);
};
WebApp.addHtmlAttributeHook = function (hook) {
  htmlAttributeHooks.push(hook);
};

// Serve app HTML for this URL?
var appUrl = function (url) {
  if (url === '/favicon.ico' || url === '/robots.txt')
    return false;

  // NOTE: app.manifest is not a web standard like favicon.ico and
  // robots.txt. It is a file name we have chosen to use for HTML5
  // appcache URLs. It is included here to prevent using an appcache
  // then removing it from poisoning an app permanently. Eventually,
  // once we have server side routing, this won't be needed as
  // unknown URLs with return a 404 automatically.
  if (url === '/app.manifest')
    return false;

  // Avoid serving app HTML for declared routes such as /sockjs/.
  if (RoutePolicy.classify(url))
    return false;

  // we currently return app HTML on all URLs by default
  return true;
};


// Calculate a hash of all the client resources downloaded by the
// browser, including the application HTML, runtime config, code, and
// static files.
//
// This hash *must* change if any resources seen by the browser
// change, and ideally *doesn't* change for any server-only changes
// (but the second is a performance enhancement, not a hard
// requirement).

var calculateClientHash = function () {
  var hash = crypto.createHash('sha1');
  hash.update(JSON.stringify(__meteor_runtime_config__), 'utf8');
  _.each(WebApp.clientProgram.manifest, function (resource) {
    if (resource.where === 'client' || resource.where === 'internal') {
      hash.update(resource.path);
      hash.update(resource.hash);
    }
  });
  return hash.digest('hex');
};


// We need to calculate the client hash after all packages have loaded
// to give them a chance to populate __meteor_runtime_config__.
//
// Calculating the hash during startup means that packages can only
// populate __meteor_runtime_config__ during load, not during startup.
//
// Calculating instead it at the beginning of main after all startup
// hooks had run would allow packages to also populate
// __meteor_runtime_config__ during startup, but that's too late for
// autoupdate because it needs to have the client hash at startup to
// insert the auto update version itself into
// __meteor_runtime_config__ to get it to the client.
//
// An alternative would be to give autoupdate a "post-start,
// pre-listen" hook to allow it to insert the auto update version at
// the right moment.

Meteor.startup(function () {
  WebApp.clientHash = calculateClientHash();
});



// When we have a request pending, we want the socket timeout to be long, to
// give ourselves a while to serve it, and to allow sockjs long polls to
// complete.  On the other hand, we want to close idle sockets relatively
// quickly, so that we can shut down relatively promptly but cleanly, without
// cutting off anyone's response.
WebApp._timeoutAdjustmentRequestCallback = function (req, res) {
  // this is really just req.socket.setTimeout(LONG_SOCKET_TIMEOUT);
  req.setTimeout(LONG_SOCKET_TIMEOUT);
  // Insert our new finish listener to run BEFORE the existing one which removes
  // the response from the socket.
  var finishListeners = res.listeners('finish');
  // XXX Apparently in Node 0.12 this event is now called 'prefinish'.
  // https://github.com/joyent/node/commit/7c9b6070
  res.removeAllListeners('finish');
  res.on('finish', function () {
    res.setTimeout(SHORT_SOCKET_TIMEOUT);
  });
  _.each(finishListeners, function (l) { res.on('finish', l); });
};

var runWebAppServer = function () {
  var shuttingDown = false;
  // read the control for the client we'll be serving up
  var clientJsonPath = path.join(__meteor_bootstrap__.serverDir,
                                 __meteor_bootstrap__.configJson.client);
  var clientDir = path.dirname(clientJsonPath);
  var clientJson = JSON.parse(fs.readFileSync(clientJsonPath, 'utf8'));

  if (clientJson.format !== "browser-program-pre1")
    throw new Error("Unsupported format for client assets: " +
                    JSON.stringify(clientJson.format));

  // webserver
  var app = connect();

  // Parse the query string into res.query. Used by oauth_server, but it's
  // generally pretty handy..
  app.use(connect.query());

  // Auto-compress any json, javascript, or text.
  app.use(connect.compress());

  // Packages and apps can add handlers to this via
  // WebApp.connectHandlers.  They are inserted before our default
  // handler. If a path prefix is in use, they see the actual
  // requested URL before the path prefix has been stripped off.
  var packageAndAppHandlers = connect();
  app.use(packageAndAppHandlers);

  // Strip off the path prefix, if it exists.
  app.use(function (request, response, next) {
    var pathPrefix = __meteor_runtime_config__.ROOT_URL_PATH_PREFIX;
    var url = Npm.require('url').parse(request.url);
    var pathname = url.pathname;
    // check if the path in the url starts with the path prefix (and the part
    // after the path prefix must start with a / if it exists.)
    if (pathPrefix && pathname.substring(0, pathPrefix.length) === pathPrefix &&
       (pathname.length == pathPrefix.length
        || pathname.substring(pathPrefix.length, pathPrefix.length + 1) === "/")) {
      request.url = request.url.substring(pathPrefix.length);
      next();
    } else if (pathname === "/favicon.ico" || pathname === "/robots.txt") {
      next();
    } else if (pathPrefix) {
      response.writeHead(404);
      response.write("Unknown path");
      response.end();
    } else {
      next();
    }
  });

  var getItemPathname = function (itemUrl) {
    return decodeURIComponent(url.parse(itemUrl).pathname);
  };

  var staticFiles = {};
  _.each(clientJson.manifest, function (item) {
    if (item.url && item.where === "client") {
      staticFiles[getItemPathname(item.url)] = {
        path: item.path,
        cacheable: item.cacheable,
        // Link from source to its map
        sourceMapUrl: item.sourceMapUrl
      };

      if (item.sourceMap) {
        // Serve the source map too, under the specified URL. We assume all
        // source maps are cacheable.
        staticFiles[getItemPathname(item.sourceMapUrl)] = {
          path: item.sourceMap,
          cacheable: true
        };
      }
    }
  });


  // Serve static files from the manifest.
  // This is inspired by the 'static' middleware.
  app.use(function (req, res, next) {
    if ('GET' != req.method && 'HEAD' != req.method) {
      next();
      return;
    }
    var pathname = connect.utils.parseUrl(req).pathname;

    try {
      pathname = decodeURIComponent(pathname);
    } catch (e) {
      next();
      return;
    }

    var serveStaticJs = function (s) {
      res.writeHead(200, { 'Content-type': 'application/javascript' });
      res.write(s);
      res.end();
    };

    if (pathname === "/meteor_runtime_config.js" &&
        ! WebAppInternals.inlineScriptsAllowed()) {
      serveStaticJs("__meteor_runtime_config__ = " +
                    JSON.stringify(__meteor_runtime_config__) + ";");
      return;
    } else if (pathname === "/meteor_reload_safetybelt.js" &&
               ! WebAppInternals.inlineScriptsAllowed()) {
      serveStaticJs(RELOAD_SAFETYBELT);
      return;
    }

    if (!_.has(staticFiles, pathname)) {
      next();
      return;
    }

    // We don't need to call pause because, unlike 'static', once we call into
    // 'send' and yield to the event loop, we never call another handler with
    // 'next'.

    var info = staticFiles[pathname];

    // Cacheable files are files that should never change. Typically
    // named by their hash (eg meteor bundled js and css files).
    // We cache them ~forever (1yr).
    //
    // We cache non-cacheable files anyway. This isn't really correct, as users
    // can change the files and changes won't propagate immediately. However, if
    // we don't cache them, browsers will 'flicker' when rerendering
    // images. Eventually we will probably want to rewrite URLs of static assets
    // to include a query parameter to bust caches. That way we can both get
    // good caching behavior and allow users to change assets without delay.
    // https://github.com/meteor/meteor/issues/773
    var maxAge = info.cacheable
          ? 1000 * 60 * 60 * 24 * 365
          : 1000 * 60 * 60 * 24;

    // Set the X-SourceMap header, which current Chrome understands.
    // (The files also contain '//#' comments which FF 24 understands and
    // Chrome doesn't understand yet.)
    //
    // Eventually we should set the SourceMap header but the current version of
    // Chrome and no version of FF supports it.
    //
    // To figure out if your version of Chrome should support the SourceMap
    // header,
    //   - go to chrome://version. Let's say the Chrome version is
    //      28.0.1500.71 and the Blink version is 537.36 (@153022)
    //   - go to http://src.chromium.org/viewvc/blink/branches/chromium/1500/Source/core/inspector/InspectorPageAgent.cpp?view=log
    //     where the "1500" is the third part of your Chrome version
    //   - find the first revision that is no greater than the "153022"
    //     number.  That's probably the first one and it probably has
    //     a message of the form "Branch 1500 - blink@r149738"
    //   - If *that* revision number (149738) is at least 151755,
    //     then Chrome should support SourceMap (not just X-SourceMap)
    // (The change is https://codereview.chromium.org/15832007)
    //
    // You also need to enable source maps in Chrome: open dev tools, click
    // the gear in the bottom right corner, and select "enable source maps".
    //
    // Firefox 23+ supports source maps but doesn't support either header yet,
    // so we include the '//#' comment for it:
    //   https://bugzilla.mozilla.org/show_bug.cgi?id=765993
    // In FF 23 you need to turn on `devtools.debugger.source-maps-enabled`
    // in `about:config` (it is on by default in FF 24).
    if (info.sourceMapUrl)
      res.setHeader('X-SourceMap', info.sourceMapUrl);

    send(req, path.join(clientDir, info.path))
      .maxage(maxAge)
      .hidden(true)  // if we specified a dotfile in the manifest, serve it
      .on('error', function (err) {
        Log.error("Error serving static file " + err);
        res.writeHead(500);
        res.end();
      })
      .on('directory', function () {
        Log.error("Unexpected directory " + info.path);
        res.writeHead(500);
        res.end();
      })
      .pipe(res);
  });

  var suppressConnectErrors = false;
  // connect knows it is an error handler because it has 4 arguments instead of
  // 3. go figure.  (It is not smart enough to find such a thing if it's hidden
  // inside packageAndAppHandlers.)
  app.use(function (err, req, res, next) {
    if (!err || !suppressConnectErrors || !req.headers['x-suppress-error']) {
      next(err);
      return;
    }
    res.writeHead(err.status, { 'Content-Type': 'text/plain' });
    res.end("An error message");
  });

  // Will be updated by main before we listen.
  var boilerplateHtml = null;
  app.use(function (req, res, next) {
    if (! appUrl(req.url))
      return next();

    if (!boilerplateHtml)
      throw new Error("boilerplateHtml should be set before listening!");


    var headers = {
      'Content-Type':  'text/html; charset=utf-8'
    };
    if (shuttingDown)
      headers['Connection'] = 'Close';

    var request = WebApp.categorizeRequest(req);

    res.writeHead(200, headers);

    var requestSpecificHtml = htmlAttributes(boilerplateHtml, request);
    res.write(requestSpecificHtml);
    res.end();
    return undefined;
  });

  // Return 404 by default, if no other handlers serve this URL.
  app.use(function (req, res) {
    res.writeHead(404);
    res.end();
  });


  var httpServer = http.createServer(app);
  var onListeningCallbacks = [];

  // After 5 seconds w/o data on a socket, kill it.  On the other hand, if
  // there's an outstanding request, give it a higher timeout instead (to avoid
  // killing long-polling requests)
  httpServer.setTimeout(SHORT_SOCKET_TIMEOUT);

  // Do this here, and then also in livedata/stream_server.js, because
  // stream_server.js kills all the current request handlers when installing its
  // own.
  httpServer.on('request', WebApp._timeoutAdjustmentRequestCallback);


  // For now, handle SIGHUP here.  Later, this should be in some centralized
  // Meteor shutdown code.
  process.on('SIGHUP', Meteor.bindEnvironment(function () {
    shuttingDown = true;
    // tell others with websockets open that we plan to close this.
    // XXX: Eventually, this should be done with a standard meteor shut-down
    // logic path.
    httpServer.emit('meteor-closing');
    httpServer.close( function () {
      process.exit(0);
    });
    // Ideally we will close before this hits.
    Meteor.setTimeout(function () {
      Log.warn("Closed by SIGHUP but one or more HTTP requests may not have finished.");
      process.exit(1);
    }, 5000);
  }, function (err) {
    console.log(err);
    process.exit(1);
  }));

  // start up app
  _.extend(WebApp, {
    connectHandlers: packageAndAppHandlers,
    httpServer: httpServer,
    // metadata about the client program that we serve
    clientProgram: {
      manifest: clientJson.manifest
      // XXX do we need a "root: clientDir" field here? it used to be here but
      // was unused.
    },
    // For testing.
    suppressConnectErrors: function () {
      suppressConnectErrors = true;
    },
    onListening: function (f) {
      if (onListeningCallbacks)
        onListeningCallbacks.push(f);
      else
        f();
    },
    // Hack: allow http tests to call connect.basicAuth without making them
    // Npm.depends on another copy of connect. (That would be fine if we could
    // have test-only NPM dependencies but is overkill here.)
    __basicAuth__: connect.basicAuth
  });

  // Let the rest of the packages (and Meteor.startup hooks) insert connect
  // middlewares and update __meteor_runtime_config__, then keep going to set up
  // actually serving HTML.
  main = function (argv) {
    // main happens post startup hooks, so we don't need a Meteor.startup() to
    // ensure this happens after the galaxy package is loaded.
    var AppConfig = Package["application-configuration"].AppConfig;
    argv = optimist(argv).boolean('keepalive').argv;

    var boilerplateHtmlPath = path.join(clientDir, clientJson.page);
    boilerplateHtml = fs.readFileSync(boilerplateHtmlPath, 'utf8');

    // Include __meteor_runtime_config__ in the app html, as an inline script if
    // it's not forbidden by CSP.
    if (WebAppInternals.inlineScriptsAllowed()) {
      boilerplateHtml = boilerplateHtml.replace(
          /##RUNTIME_CONFIG##/,
        "<script type='text/javascript'>__meteor_runtime_config__ = " +
          JSON.stringify(__meteor_runtime_config__) + ";</script>");
      boilerplateHtml = boilerplateHtml.replace(
          /##RELOAD_SAFETYBELT##/,
        "<script type='text/javascript'>"+RELOAD_SAFETYBELT+"</script>");
    } else {
      boilerplateHtml = boilerplateHtml.replace(
        /##RUNTIME_CONFIG##/,
        "<script type='text/javascript' src='##ROOT_URL_PATH_PREFIX##/meteor_runtime_config.js'></script>"
      );
      boilerplateHtml = boilerplateHtml.replace(
          /##RELOAD_SAFETYBELT##/,
        "<script type='text/javascript' src='##ROOT_URL_PATH_PREFIX##/meteor_reload_safetybelt.js'></script>");

    }
    boilerplateHtml = boilerplateHtml.replace(
        /##ROOT_URL_PATH_PREFIX##/g,
      __meteor_runtime_config__.ROOT_URL_PATH_PREFIX || "");

    boilerplateHtml = boilerplateHtml.replace(
        /##BUNDLED_JS_CSS_PREFIX##/g,
      bundledJsCssPrefix ||
        __meteor_runtime_config__.ROOT_URL_PATH_PREFIX || "");

    // only start listening after all the startup code has run.
    var localPort = parseInt(process.env.PORT) || 0;
    var host = process.env.BIND_IP;
    var localIp = host || '0.0.0.0';
    httpServer.listen(localPort, localIp, Meteor.bindEnvironment(function() {
      if (argv.keepalive || true)
        console.log("LISTENING"); // must match run.js
      var proxyBinding;

      AppConfig.configurePackage('webapp', function (configuration) {
        if (proxyBinding)
          proxyBinding.stop();
        if (configuration && configuration.proxy) {
          // TODO: We got rid of the place where this checks the app's
          // configuration, because this wants to be configured for some things
          // on a per-job basis.  Discuss w/ teammates.
          proxyBinding = AppConfig.configureService(
            "proxy",
            function (proxyService) {
              if (proxyService.providers.proxy) {
                var proxyConf;
                // XXX Figure out a per-job way to specify bind location
                // (besides hardcoding the location for ADMIN_APP jobs).
                if (process.env.ADMIN_APP) {
                  proxyConf = {
                    bindHost: process.env.GALAXY_NAME,
                    bindPathPrefix: "/" +
                      encodeURIComponent(
                        process.env.GALAXY_APP
                      ).replace(/\./g, '_'),
                    requiresAuth: true
                  };
                } else {
                  proxyConf = configuration.proxy;
                }
                Log("Attempting to bind to proxy at " +
                    proxyService.providers.proxy);
                WebAppInternals.bindToProxy(_.extend({
                  proxyEndpoint: proxyService.providers.proxy
                }, proxyConf));
              }
<<<<<<< HEAD
=======
              Log("Attempting to bind to proxy at " + proxyService.providers.proxy);
              WebAppInternals.bindToProxy(_.extend({
                proxyEndpoint: proxyService.providers.proxy
              }, proxyConf), proxyServiceName);
>>>>>>> e6c87236
            }
          );
        }
      });

      var callbacks = onListeningCallbacks;
      onListeningCallbacks = null;
      _.each(callbacks, function (x) { x(); });

    }, function (e) {
      console.error("Error listening:", e);
      console.error(e && e.stack);
    }));

    if (argv.keepalive)
      initKeepalive();
    return 'DAEMON';
  };
};


var proxy;
WebAppInternals.bindToProxy = function (proxyConfig) {
  var securePort = proxyConfig.securePort || 4433;
  var insecurePort = proxyConfig.insecurePort || 8080;
  var bindPathPrefix = proxyConfig.bindPathPrefix || "";
  // XXX also support galaxy-based lookup
  if (!proxyConfig.proxyEndpoint)
    throw new Error("missing proxyEndpoint");
  if (!proxyConfig.bindHost)
    throw new Error("missing bindHost");
  if (!process.env.GALAXY_JOB)
    throw new Error("missing $GALAXY_JOB");
  if (!process.env.GALAXY_APP)
    throw new Error("missing $GALAXY_APP");
  if (!process.env.LAST_START)
    throw new Error("missing $LAST_START");

  // XXX rename pid argument to bindTo.
  // XXX factor out into a 'getPid' function in a 'galaxy' package?
  var pid = {
    job: process.env.GALAXY_JOB,
    lastStarted: +(process.env.LAST_START),
    app: process.env.GALAXY_APP
  };
  var myHost = os.hostname();

  // This is run after packages are loaded (in main) so we can use
  // Follower.connect.
  if (proxy) {
    // XXX the concept here is that our configuration has changed and
    // we have connected to an entirely new follower set, which does
    // not have the state that we set up on the follower set that we
    // were previously connected to, and so we need to recreate all of
    // our bindings -- analogous to getting a SIGHUP and rereading
    // your configuration file. so probably this should actually tear
    // down the connection and make a whole new one, rather than
    // hot-reconnecting to a different URL.
    proxy.reconnect({
      url: proxyConfig.proxyEndpoint
    });
  } else {
    proxy = Package["follower-livedata"].Follower.connect(
      proxyConfig.proxyEndpoint, {
        group: "proxy"
      }
    );
  }

  var route = process.env.ROUTE;
  var ourHost = route.split(":")[0];
  var ourPort = +route.split(":")[1];

  var outstanding = 0;
  var startedAll = false;
  var checkComplete = function () {
    if (startedAll && ! outstanding)
      Log("Bound to proxy.");
  };
  var makeCallback = function () {
    outstanding++;
    return function (err) {
      if (err)
        throw err;
      outstanding--;
      checkComplete();
    };
  };

<<<<<<< HEAD
  // for now, have our (temporary) requiresAuth flag apply to all
  // routes created by this process.
  var requiresDdpAuth = !! proxyConfig.requiresAuth;
  var requiresHttpAuth = (!! proxyConfig.requiresAuth) &&
        (pid.app !== "panel" && pid.app !== "auth");

  // XXX a current limitation is that we treat securePort and
  // insecurePort as a global configuration parameter -- we assume
  // that if the proxy wants us to ask for 8080 to get port 80 traffic
  // on our default hostname, that's the same port that we would use
  // to get traffic on some other hostname that our proxy listens
  // for. Likewise, we assume that if the proxy can receive secure
  // traffic for our domain, it can assume secure traffic for any
  // domain! Hopefully this will get cleaned up before too long by
  // pushing that logic into the proxy service, so we can just ask for
  // port 80.

  // XXX BUG: if our configuration changes, and bindPathPrefix
  // changes, it appears that we will not remove the routes derived
  // from the old bindPathPrefix from the proxy (until the process
  // exits). It is not actually normal for bindPathPrefix to change,
  // certainly not without a process restart for other reasons, but
  // it'd be nice to fix.

  _.each(routes, function (route) {
    var parsedUrl = url.parse(route.url, /* parseQueryString */ false,
                              /* slashesDenoteHost aka workRight */ true);
    if (parsedUrl.protocol || parsedUrl.port || parsedUrl.search)
      throw new Error("Bad url");
    parsedUrl.host = null;
    parsedUrl.path = null;
    if (! parsedUrl.hostname) {
      parsedUrl.hostname = proxyConfig.bindHost;
      if (! parsedUrl.pathname)
        parsedUrl.pathname = "";
      if (! parsedUrl.pathname.indexOf("/") !== 0) {
        // Relative path
        parsedUrl.pathname = bindPathPrefix + parsedUrl.pathname;
      }
    }

    var parsedDdpUrl = _.clone(parsedUrl);
    parsedDdpUrl.protocol = "ddp";
    // Node has a hardcoded list of protocols that get '://' instead
    // of ':'. ddp needs to be added to that whitelist. Until then, we
    // can set the undocumented attribute 'slashes' to get the right
    // behavior. It's not clear whether than is by design or accident.
    parsedDdpUrl.slashes = true;
    parsedDdpUrl.port = '' + securePort;
    var ddpUrl = url.format(parsedDdpUrl);

    var proxyToHost, proxyToPort, proxyToPathPrefix;
    if (! _.has(route, 'forwardTo')) {
      proxyToHost = ourHost;
      proxyToPort = ourPort;
      proxyToPathPrefix = parsedUrl.pathname;
    } else {
      var parsedFwdUrl = url.parse(route.forwardTo, false, true);
      if (! parsedFwdUrl.hostname || parsedFwdUrl.protocol)
        throw new Error("Bad forward url");
      proxyToHost = parsedFwdUrl.hostname;
      proxyToPort = parseInt(parsedFwdUrl.port || "80");
      proxyToPathPrefix = parsedFwdUrl.pathname || "";
    }

    if (route.ddp) {
      proxy.call('bindDdp', {
        pid: pid,
        bindTo: {
          ddpUrl: ddpUrl,
          insecurePort: insecurePort
        },
        proxyTo: {
          host: proxyToHost,
          port: proxyToPort,
          pathPrefix: proxyToPathPrefix + '/websocket'
        },
        requiresAuth: requiresDdpAuth
      }, makeCallback());
    }

    if (route.http) {
      proxy.call('bindHttp', {
        pid: pid,
        bindTo: {
          host: parsedUrl.hostname,
          port: insecurePort,
          pathPrefix: parsedUrl.pathname
        },
        proxyTo: {
          host: proxyToHost,
          port: proxyToPort,
          pathPrefix: proxyToPathPrefix
        },
        requiresAuth: requiresHttpAuth
      }, makeCallback());

      // Only make the secure binding if we've been told that the
      // proxy knows how terminate secure connections for us (has an
      // appropriate cert, can bind the necessary port..)
      if (proxyConfig.securePort !== null) {
        proxy.call('bindHttp', {
          pid: pid,
          bindTo: {
            host: parsedUrl.hostname,
            port: securePort,
            pathPrefix: parsedUrl.pathname,
            ssl: true
          },
          proxyTo: {
            host: proxyToHost,
            port: proxyToPort,
            pathPrefix: proxyToPathPrefix
          },
          requiresAuth: requiresHttpAuth
        }, makeCallback());
=======
  var version = "";
  if (!process.env.ADMIN_APP) {
    var AppConfig = Package["application-configuration"].AppConfig;
    version = AppConfig.getStarForThisJob() || "";
  }
  proxy.call('bindDdp', {
    pid: pid,
    bindTo: ddpBindTo,
    proxyTo: {
      tags: [version],
      host: host,
      port: port,
      pathPrefix: bindPathPrefix + '/websocket'
    }
  }, bindingDoneCallback("ddp"));
  proxy.call('bindHttp', {
    pid: pid,
    bindTo: {
      host: proxyConfig.bindHost,
      port: insecurePort,
      pathPrefix: bindPathPrefix
    },
    proxyTo: {
      tags: [version],
      host: host,
      port: port,
      pathPrefix: bindPathPrefix
    }
  }, bindingDoneCallback("http"));
  if (proxyConfig.securePort !== null) {
    proxy.call('bindHttp', {
      pid: pid,
      bindTo: {
        host: proxyConfig.bindHost,
        port: securePort,
        pathPrefix: bindPathPrefix,
        ssl: true
      },
      proxyTo: {
        tags: [version],
        host: host,
        port: port,
        pathPrefix: bindPathPrefix
>>>>>>> e6c87236
      }
    }
  });

  startedAll = true;
  checkComplete();
};

// (Internal, unsupported interface -- subject to change)
//
// Listen for HTTP and/or DDP traffic and route it somewhere. Only
// takes effect when using a proxy service.
//
// 'url' is the traffic that we want to route, interpreted relative to
// the default URL where this app has been told to serve itself. It
// may not have a scheme or port, but it may have a host and a path,
// and if no host is provided the path need not be absolute. The
// following cases are possible:
//
//   //somehost.com
//     All incoming traffic for 'somehost.com'
//   //somehost.com/foo/bar
//     All incoming traffic for 'somehost.com', but only when
//     the first two path components are 'foo' and 'bar'.
//   /foo/bar
//     Incoming traffic on our default host, but only when the
//     first two path components are 'foo' and 'bar'.
//   foo/bar
//     Incoming traffic on our default host, but only when the path
//     starts with our default path prefix, followed by 'foo' and
//     'bar'.
//
// (Yes, these scheme-less URLs that start with '//' are legal URLs.)
//
// You can select either DDP traffic, HTTP traffic, or both. Both
// secure and insecure traffic will be gathered (assuming the proxy
// service is capable, eg, has appropriate certs and port mappings).
//
// With no 'forwardTo' option, the traffic is received by this process
// for service by the hooks in this 'webapp' package. The original URL
// is preserved (that is, if you bind "/a", and a user visits "/a/b",
// the app receives a request with a path of "/a/b", not a path of
// "/b").
//
// With 'forwardTo', the process is instead sent to some other remote
// host. The URL is adjusted by stripping the path components in 'url'
// and putting the path components in the 'forwardTo' URL in their
// place. For example, if you forward "//somehost/a" to
// "//otherhost/x", and the user types "//somehost/a/b" into their
// browser, then otherhost will receive a request with a Host header
// of "somehost" and a path of "/x/b".
//
// The routing continues until this process exits. For now, all of the
// routes must be set up ahead of time, before the initial
// registration with the proxy. Calling addRoute from the top level of
// your JS should do the trick.
//
// When multiple routes are present that match a given request, the
// most specific route wins. When routes with equal specificity are
// present, the proxy service will distribute the traffic between
// them.
//
// options may be:
// - ddp: if true, the default, include DDP traffic. This includes
//   both secure and insecure traffic, and both websocket and sockjs
//   transports.
// - http: if true, the default, include HTTP/HTTPS traffic.
// - forwardTo: if provided, should be a URL with a host, optional
//   path and port, and no scheme (the scheme will be derived from the
//   traffic type; for now it will always be a http or ws connection,
//   never https or wss, but we could add a forwardSecure flag to
//   re-encrypt).
var routes = [];
WebAppInternals.addRoute = function (url, options) {
  options = _.extend({
    ddp: true,
    http: true
  }, options || {});

  if (proxy)
    // In the future, lift this restriction
    throw new Error("Too late to add routes");

  routes.push(_.extend({ url: url }, options));
};

// Receive traffic on our default URL.
WebAppInternals.addRoute("");

runWebAppServer();


var inlineScriptsAllowed = true;

WebAppInternals.inlineScriptsAllowed = function () {
  return inlineScriptsAllowed;
};

WebAppInternals.setInlineScriptsAllowed = function (value) {
  inlineScriptsAllowed = value;
};

WebAppInternals.setBundledJsCssPrefix = function (prefix) {
  bundledJsCssPrefix = prefix;
};<|MERGE_RESOLUTION|>--- conflicted
+++ resolved
@@ -20,8 +20,6 @@
 
 var bundledJsCssPrefix;
 
-<<<<<<< HEAD
-=======
 // The reload safetybelt is some js that will be loaded after everything else in
 // the HTML.  In some multi-server deployments, when you update, you have a
 // chance of hitting an old server for the HTML and the new server for the JS or
@@ -34,11 +32,6 @@
       "    ! Package.webapp.WebApp._isCssLoaded()) \n" +
       "  document.location.reload(); \n";
 
-
-var makeAppNamePathPrefix = function (appName) {
-  return encodeURIComponent(appName).replace(/\./g, '_');
-};
->>>>>>> e6c87236
 // Keepalives so that when the outer server dies unceremoniously and
 // doesn't kill us, we quit ourselves. A little gross, but better than
 // pidfiles.
@@ -610,13 +603,6 @@
                   proxyEndpoint: proxyService.providers.proxy
                 }, proxyConf));
               }
-<<<<<<< HEAD
-=======
-              Log("Attempting to bind to proxy at " + proxyService.providers.proxy);
-              WebAppInternals.bindToProxy(_.extend({
-                proxyEndpoint: proxyService.providers.proxy
-              }, proxyConf), proxyServiceName);
->>>>>>> e6c87236
             }
           );
         }
@@ -706,7 +692,6 @@
     };
   };
 
-<<<<<<< HEAD
   // for now, have our (temporary) requiresAuth flag apply to all
   // routes created by this process.
   var requiresDdpAuth = !! proxyConfig.requiresAuth;
@@ -747,6 +732,11 @@
         parsedUrl.pathname = bindPathPrefix + parsedUrl.pathname;
       }
     }
+    var version = "";
+    if (!process.env.ADMIN_APP) {
+      var AppConfig = Package["application-configuration"].AppConfig;
+      version = AppConfig.getStarForThisJob() || "";
+    }
 
     var parsedDdpUrl = _.clone(parsedUrl);
     parsedDdpUrl.protocol = "ddp";
@@ -780,6 +770,7 @@
           insecurePort: insecurePort
         },
         proxyTo: {
+          tags: [version],
           host: proxyToHost,
           port: proxyToPort,
           pathPrefix: proxyToPathPrefix + '/websocket'
@@ -797,6 +788,7 @@
           pathPrefix: parsedUrl.pathname
         },
         proxyTo: {
+          tags: [version],
           host: proxyToHost,
           port: proxyToPort,
           pathPrefix: proxyToPathPrefix
@@ -817,57 +809,13 @@
             ssl: true
           },
           proxyTo: {
+            tags: [version],
             host: proxyToHost,
             port: proxyToPort,
             pathPrefix: proxyToPathPrefix
           },
           requiresAuth: requiresHttpAuth
         }, makeCallback());
-=======
-  var version = "";
-  if (!process.env.ADMIN_APP) {
-    var AppConfig = Package["application-configuration"].AppConfig;
-    version = AppConfig.getStarForThisJob() || "";
-  }
-  proxy.call('bindDdp', {
-    pid: pid,
-    bindTo: ddpBindTo,
-    proxyTo: {
-      tags: [version],
-      host: host,
-      port: port,
-      pathPrefix: bindPathPrefix + '/websocket'
-    }
-  }, bindingDoneCallback("ddp"));
-  proxy.call('bindHttp', {
-    pid: pid,
-    bindTo: {
-      host: proxyConfig.bindHost,
-      port: insecurePort,
-      pathPrefix: bindPathPrefix
-    },
-    proxyTo: {
-      tags: [version],
-      host: host,
-      port: port,
-      pathPrefix: bindPathPrefix
-    }
-  }, bindingDoneCallback("http"));
-  if (proxyConfig.securePort !== null) {
-    proxy.call('bindHttp', {
-      pid: pid,
-      bindTo: {
-        host: proxyConfig.bindHost,
-        port: securePort,
-        pathPrefix: bindPathPrefix,
-        ssl: true
-      },
-      proxyTo: {
-        tags: [version],
-        host: host,
-        port: port,
-        pathPrefix: bindPathPrefix
->>>>>>> e6c87236
       }
     }
   });
