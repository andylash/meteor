## v.NEXT

## v0.7.1

* Meteor developer accounts
  - `accounts-meteor-developer` package for OAuth support
  - managing deployed apps with developer accounts instead of site
    passwords.
  - New commands: 'meteor authorized', 'meteor claim', 'meteor logout',
    'meteor whoami'

* oplog improvements
  - support all operators except $where and $near. still not used for
    limit and skip
  - more optimizations to avoid needless data fetches from MongoDB
  - fix "Cannot call method 'has' of null" error #1767

* Minimongo improvements
  - support $comment
  - support 'obj' name in $where
  - $regexp matches actual regexps properly
  - better support for $nin, $ne, $not
  - support using { $in: [/foo/, /bar/] }. #1707
  - support {$exists: false}
  - better type-checking for selectors
  - support {x: {$elemMatch: {$gt: 5}}}
  - match mongo's behavior better when there are arrays in the document
  - support $near with sort
  - implement updates with { $set: { 'a.$.b': 5 } }
  - {$type: 4} queries
  - optimize `remove({})` when observers are paused
  - make update-by-id constant time
  - allow {$set: {'x._id': 1}}  #1794

* Add `clientAddress` and `httpHeaders` to `this.connection` in method
  calls and publish functions.

* Hash login tokens before storing them in the database. Legacy unhashed
  tokens are upgraded to hashed tokens in the database as they are used
  in logins.

* Cursors with a field specifier containing `{_id: 0}` can no longer be used
  with `observeChanges` or `observe`. This includes the implicit calls to these
  functions that are done when returning a cursor from a publish function or
  using `{{#each}}`.

* Transform functions must return objects and may not change the `_id` field
  (though they may leave it out)

* XXX sourcemaps support for stylesheets, including less sourcemaps
* XXX css linting (breaks on errors)
* XXX css preprocessing to concatenate files correctly (pulls @imports to the
  beginning)
* XXX supports `.import.less` and `.import.styl` to prevent Meteor processing
  stylesheets. `.lessimport` is deprecated

* Patch Underscore to not treat plain objects (`x.constructor === Object`)
  with numeric `length` fields as arrays.  Among other things, this allows you
  to use documents with numeric `length` fields with Mongo.  #594 #1737

* Fix races when calling login and/or logoutOtherClients from multiple
  tabs. #1616

* Upgrade `jquery-waypoints` package from 1.1.7 to 2.0.4. (Contains
  backward-incompatible changes).

* Add `frame-src` to `browser-policy-content` and account for
  cross-browser CSP disparities.

* Upgrade CoffeeScript from 1.6.3 to 1.7.1.

* Make sure that `api.add_files('foo.coffee', {bare: true})` works when
  adding CoffeeScript files. #1668

* `force-ssl`: don't require SSL during `meteor run` in IPv6
  environments. #1751

* Upgraded dependencies:
  - node from 0.10.22 to 0.10.25 (removed workaround from 0.7.0 -- now
    support 0.10.25+)
  - Upgrade jQuery from 1.8.2 to 1.11.0
    XXX see http://jquery.com/upgrade-guide/1.9/ for incompatibilities (maybe
        goes in notices?)
  - source-map from 0.3.30 to 0.3.32  #1782
  - websocket-driver from 0.3.1 to 0.3.2
  - http-proxy: 1.0.2 (from a pre-release fork of 1.0)
  - semver: 2.2.1 (from 2.1.0)
  - request: 2.33.0 (from 2.27.0)
  - fstream: 0.1.25 (from 0.1.24)
  - tar: 0.1.19 (from 0.1.18)
  - eachline: a fork of 2.4.0 (from 2.3.3)
  - source-map: 0.1.31 (from 0.1.30)
  - source-map-support: 0.2.5 (from 0.2.3)
  - mongo: 2.4.9 (from 2.4.8)
  - openssl in mongo: 1.0.1f (from 1.0.1e)
  - kexec from 0.1.1 to 0.2.0
  - drop shell-quote from dev bundle
  -  XXX upgraded `less` from 1.3.3 to 1.6.1
  - XXX upgraded `stylus` from 0.37.0 to 0.42.2 and `nib` from `1.0.0` to `1.0.2`

* Types added with `EJSON.addType` now have default `clone` and `equals`
  implementations.  #1745

* Allow cursors on named local collections to be returned from arrays in publish
  functions.  #1820

* Don't lose permissions (eg, executable bit) on npm files.  #1808

* Detect if CSS failed to load and refresh.

* Don't crash with an empty programs/foo directory or one without a
  package.js.

* Do a better job of handling shrinkwrap files when a npm module depends
  on something that isn't a semver. #1684

* Fix failures updating npm dependencies when a node_modules directory exists
  above the project directory.  #1761

* In email package, print a message in dev mode when email is not sent. #1196

* Meteor accounts logins (or anything else using the `localstorage` package) no
  longer persist in IE7.

* Fix `accounts-password` login with private-browsing Safari (and
  generally, the use of the `localstorage` package). #1291

* New `retry` package.

* Pass through `update` and `remove` return values for validated
  operations. #1759

* Change default accounts-ui styling and add more CSS classes.

* Don't leak sockets on error in dev-mode proxy.

* XXX Make springboard actually exec

* Speed up build by re-using file hashes.

* Include oauth_verifier as a header rather than a parameter in
  `oauth1` package. #1825

* Refactor command-line tool. Add test harness and better tests.

* Add `Accounts.connection` for using Meteor accounts packages with a
  non-default DDP connection.

* Fix order of setting login token and setting user id on a connection.

* If you're using Deps on the server, computations and invalidation
  functions are not allowed to yield.

* SockJS tweak to support relative base URLs.

* Oauth.initiateLogin is deprecated in favor of Oauth.showPopup.

* User-supplied connect handlers now see the URL's full path, even if
  ROOT_URL contains a non-empty path.

* Don't cache direct references to the fields arguments to the subscription
  `added` and `changed` methods.  #1750
<<<<<<< HEAD

=======
>>>>>>> 8f9f793c

## v0.7.0.1

* Two fixes to `meteor run` Mongo startup bugs that could lead to hangs with the
  message "Initializing mongo database... this may take a moment.".  #1696

* Apply the Node patch to 0.10.24 as well (see the 0.7.0 section for details).

* Fix gratuitous IE7 incompatibility.  #1690


## v0.7.0

This version of Meteor contains a patch for a bug in Node 0.10 which
most commonly affects websockets. The patch is against Node version
0.10.22 and 0.10.23. We strongly recommend using one of these precise
versions of Node in production so that the patch will be applied. If you
use a newer version of Node with this version of Meteor, Meteor will not
apply the patch and will instead disable websockets.

* Rework how Meteor gets realtime database updates from MongoDB. Meteor
  now reads the MongoDB "oplog" -- a special collection that records all
  the write operations as they are applied to your database. This means
  changes to the database are instantly noticed and reflected in Meteor,
  whether they originated from Meteor or from an external database
  client. Oplog tailing is automatically enabled in development mode
  with `meteor run`, and can be enabled in production with the
  `MONGO_OPLOG_URL` environment variable. Currently the only supported
  selectors are equality checks; `$`-operators, `limit` and `skip`
  queries fall back to the original poll-and-diff algorithm. See
  https://github.com/meteor/meteor/wiki/Oplog-Observe-Driver
  for details.

* Add `Meteor.onConnection` and add `this.connection` to method
  invocations and publish functions. These can be used to store data
  associated with individual clients between subscriptions and method
  calls. See http://docs.meteor.com/#meteor_onconnection for details. #1611

* Bundler failures cause non-zero exit code in `meteor run`.  #1515

* Fix error when publish function callbacks are called during session shutdown.

* Rework hot code push. The new `autoupdate` package drives automatic
  reloads on update using standard DDP messages instead of a hardcoded
  message at DDP startup. Now the hot code push only triggers when
  client code changes; server-only code changes will not cause the page
  to reload.

* New `facts` package publishes internal statistics about Meteor.

* Add an explicit check that publish functions return a cursor, an array
  of cursors, or a falsey value. This is a safety check to to prevent
  users from accidentally returning Collection.findOne() or some other
  value and expecting it to be published.

* Implement `$each`, `$sort`, and `$slice` options for minimongo's `$push`
  modifier.  #1492

* Introduce `--raw-logs` option to `meteor run` to disable log
  coloring and timestamps.

* Add `WebAppInternals.setBundledJsCssPrefix()` to control where the
  client loads bundled JavaScript and CSS files. This allows serving
  files from a CDN to decrease page load times and reduce server load.

* Attempt to exit cleanly on `SIGHUP`. Stop accepting incoming
  connections, kill DDP connections, and finish all outstanding requests
  for static assets.

* In the HTTP server, only keep sockets with no active HTTP requests alive for 5
  seconds.

* Fix handling of `fields` option in minimongo when only `_id` is present. #1651

* Fix issue where setting `process.env.MAIL_URL` in app code would not
  alter where mail was sent. This was a regression in 0.6.6 from 0.6.5. #1649

* Use stderr instead of stdout (for easier automation in shell scripts) when
  prompting for passwords and when downloading the dev bundle. #1600

* Ensure more downtime during file watching.  #1506

* Fix `meteor run` with settings files containing non-ASCII characters.  #1497

* Support `EJSON.clone` for `Meteor.Error`. As a result, they are properly
  stringified in DDP even if thrown through a `Future`.  #1482

* Fix passing `transform: null` option to `collection.allow()` to disable
  transformation in validators.  #1659

* Fix livedata error on `this.removed` during session shutdown. #1540 #1553

* Fix incompatibility with Phusion Passenger by removing an unused line. #1613

* Ensure install script creates /usr/local on machines where it does not
  exist (eg. fresh install of OSX Mavericks).

* Set x-forwarded-* headers in `meteor run`.

* Clean up package dirs containing only ".build".

* Check for matching hostname before doing end-of-oauth redirect.

* Only count files that actually go in the cache towards the `appcache`
  size check. #1653.

* Increase the maximum size spiderable will return for a page from 200kB
  to 5MB.

* New 'facts' package publishes internal statistics about Meteor.

* Upgraded dependencies:
  * SockJS server from 0.3.7 to 0.3.8, including new faye-websocket module.
  * Node from 0.10.21 to 0.10.22
  * MongoDB from 2.4.6 to 2.4.8
  * clean-css from 1.1.2 to 2.0.2
  * uglify-js from a fork of 2.4.0 to 2.4.7
  * handlebars npm module no longer available outside of handlebars package

Patches contributed by GitHub users AlexeyMK, awwx, dandv, DenisGorbachev,
emgee3, FooBarWidget, mitar, mcbain, rzymek, and sdarnell.


## v0.6.6.3

* Fix error when publish function callbacks are called during session
  shutdown.  #1540 #1553

* Improve `meteor run` CPU usage in projects with many
  directories.  #1506


## v0.6.6.2

* Upgrade Node from 0.10.20 to 0.10.21 (security update).


## v0.6.6.1

* Fix file watching on OSX. Work around Node issue #6251 by not using
  fs.watch. #1483


## v0.6.6


#### Security

* Add `browser-policy` package for configuring and sending
  Content-Security-Policy and X-Frame-Options HTTP headers.
  [See the docs](http://docs.meteor.com/#browserpolicy) for more.

* Use cryptographically strong pseudorandom number generators when available.

#### MongoDB

* Add upsert support. `Collection.update` now supports the `{upsert:
  true}` option. Additionally, add a `Collection.upsert` method which
  returns the newly inserted object id if applicable.

* `update` and `remove` now return the number of documents affected.  #1046

* `$near` operator for `2d` and `2dsphere` indices.

* The `fields` option to the collection methods `find` and `findOne` now works
  on the client as well.  (Operators such as `$elemMatch` and `$` are not yet
  supported in `fields` projections.) #1287

* Pass an index and the cursor itself to the callbacks in `cursor.forEach` and
  `cursor.map`, just like the corresponding `Array` methods.  #63

* Support `c.find(query, {limit: N}).count()` on the client.  #654

* Improve behavior of `$ne`, `$nin`, and `$not` selectors with objects containing
  arrays.  #1451

* Fix various bugs if you had two documents with the same _id field in
  String and ObjectID form.

#### Accounts

* [Behavior Change] Expire login tokens periodically. Defaults to 90
  days. Use `Accounts.config({loginExpirationInDays: null})` to disable
  token expiration.

* [Behavior Change] Write dates generated by Meteor Accounts to Mongo as
  Date instead of number; existing data can be converted by passing it
  through `new Date()`. #1228

* Log out and close connections for users if they are deleted from the
  database.

* Add Meteor.logoutOtherClients() for logging out other connections
  logged in as the current user.

* `restrictCreationByEmailDomain` option in `Accounts.config` to restrict new
  users to emails of specific domain (eg. only users with @meteor.com emails) or
  a custom validator. #1332

* Support OAuth1 services that require request token secrets as well as
  authentication token secrets.  #1253

* Warn if `Accounts.config` is only called on the client.  #828

* Fix bug where callbacks to login functions could be called multiple
  times when the client reconnects.

#### DDP

* Fix infinite loop if a client disconnects while a long yielding method is
  running.

* Unfinished code to support DDP session resumption has been removed. Meteor
  servers now stop processing messages from clients and reclaim memory
  associated with them as soon as they are disconnected instead of a few minutes
  later.

#### Tools

* The pre-0.6.5 `Package.register_extension` API has been removed. Use
  `Package._transitional_registerBuildPlugin` instead, which was introduced in
  0.6.5. (A bug prevented the 0.6.5 reimplementation of `register_extension`
  from working properly anyway.)

* Support using an HTTP proxy in the `meteor` command line tool. This
  allows the `update`, `deploy`, `logs`, and `mongo` commands to work
  behind a proxy. Use the standard `http_proxy` environment variable to
  specify your proxy endpoint.  #429, #689, #1338

* Build Linux binaries on an older Linux machine. Meteor now supports
  running on Linux machines with glibc 2.9 or newer (Ubuntu 10.04+, RHEL
  and CentOS 6+, Fedora 10+, Debian 6+). Improve error message when running
  on Linux with unsupported glibc, and include Mongo stderr if it fails
  to start.

* Install NPM modules with `--force` to avoid corrupted local caches.

* Rebuild NPM modules in packages when upgrading to a version of Meteor that
  uses a different version of Node.

* Disable the Mongo http interface. This lets you run meteor on two ports
  differing by 1000 at the same time.

#### Misc

* [Known issue] Breaks support for pre-release OSX 10.9 'Mavericks'.
  Will be addressed shortly. See issues:
  https://github.com/joyent/node/issues/6251
  https://github.com/joyent/node/issues/6296

* `EJSON.stringify` now takes options:
  - `canonical` causes objects keys to be stringified in sorted order
  - `indent` allows formatting control over the EJSON stringification

* EJSON now supports `Infinity`, `-Infinity` and `NaN`.

* Check that the argument to `EJSON.parse` is a string.  #1401

* Better error from functions that use `Meteor._wrapAsync` (eg collection write
  methods and `HTTP` methods) and in DDP server message processing.  #1387

* Support `appcache` on Chrome for iOS.

* Support literate CoffeeScript files with the extension `.coffee.md` (in
  addition to the already-supported `.litcoffee` extension). #1407

* Make `madewith` package work again (broken in 0.6.5).  #1448

* Better error when passing a string to `{{#each}}`. #722

* Add support for JSESSIONID cookies for sticky sessions. Set the
  `USE_JSESSIONID` environment variable to enable placing a JSESSIONID
  cookie on sockjs requests.

* Simplify the static analysis used to detect package-scope variables.

* Upgraded dependencies:
  * Node from 0.8.24 to 0.10.20
  * MongoDB from 2.4.4 to 2.4.6
  * MongoDB driver from 1.3.17 to 1.3.19
  * http-proxy from 0.10.1 to a pre-release of 1.0.0
  * stylus from 0.30.1 to 0.37.0
  * nib from 0.8.2 to 1.0.0
  * optimist from 0.3.5 to 0.6.0
  * semver from 1.1.0 to 2.1.0
  * request from 2.12.0 to 2.27.0
  * keypress from 0.1.0 to 0.2.1
  * underscore from 1.5.1 to 1.5.2
  * fstream from 0.1.21 to 0.1.24
  * tar from 0.1.14 to 0.1.18
  * source-map from 0.1.26 to 0.1.30
  * source-map-support from a fork of 0.1.8 to 0.2.3
  * escope from a fork of 0.0.15 to 1.0.0
  * estraverse from 1.1.2-1 to 1.3.1
  * simplesmtp from 0.1.25 to 0.3.10
  * stream-buffers from 0.2.3 to 0.2.5
  * websocket from 1.0.7 to 1.0.8
  * cli-color from 0.2.2 to 0.2.3
  * clean-css from 1.0.11 to 1.1.2
  * UglifyJS2 from a fork of 2.3.6 to a different fork of 2.4.0
  * connect from 2.7.10 to 2.9.0
  * send from 0.1.0 to 0.1.4
  * useragent from 2.0.1 to 2.0.7
  * replaced byline with eachline 2.3.3

Patches contributed by GitHub users ansman, awwx, codeinthehole, jacott,
Maxhodges, meawoppl, mitar, mizzao, mquandalle, nathan-muir, RobertLowe, ryw,
sdarnell, and timhaines.


## v0.6.5.2

* Upgrade Node from 0.8.24 to 0.8.26 (security patch)


## v0.6.5.1

* Fix syntax errors on lines that end with a backslash. #1326

* Fix serving static files with special characters in their name. #1339

* Upgrade `esprima` JavaScript parser to fix bug parsing complex regexps.

* Export `Spiderable` from `spiderable` package to allow users to set
  `Spiderable.userAgentRegExps` to control what user agents are treated
  as spiders.

* Add EJSON to standard-app-packages. #1343

* Fix bug in d3 tab character parsing.

* Fix regression when using Mongo ObjectIDs in Spark templates.


## v0.6.5

* New package system with package compiler and linker:

  * Each package now has it own namespace for variable
    declarations. Global variables used in a package are limited to
    package scope.

  * Packages must explicitly declare which symbols they export with
    `api.export` in `package.js`.

  * Apps and packages only see the exported symbols from packages they
    explicitly use. For example, if your app uses package A which in
    turn depends on package B, only package A's symbols will be
    available in the app.

  * Package names can only contain alphanumeric characters, dashes, and
    dots. Packages with spaces and underscores must be renamed.

  * Remove hardcoded list of required packages. New default
    `standard-app-packages` package adds dependencies on the core Meteor
    stack. This package can be removed to make an app with only parts of
    the Meteor stack. `standard-app-packages` will be automatically
    added to a project when it is updated to Meteor 0.6.5.

  * Custom app packages in the `packages` directory are no longer
    automatically used. They must be explicitly added to the app with
    `meteor add <packagename>`. To help with the transition, all
    packages in the `packages` directory will be automatically added to
    the project when it is updated to Meteor 0.6.5.

  * New "unipackage" on-disk format for built packages. Compiled packages are
    cached and rebuilt only when their source or dependencies change.

  * Add "unordered" and "weak" package dependency modes to allow
    circular package dependencies and conditional code inclusion.

  * New API (`_transitional_registerBuildPlugin`) for declaring
    compilers, preprocessors, and file extension handlers. These new
    build plugins are full compilation targets in their own right, and
    have their own namespace, source files, NPM requirements, and package
    dependencies. The old `register_extension` API is deprecated. Please
    note that the `package.js` format and especially
    `_transitional_registerBuildPlugin` are not frozen interfaces and
    are subject to change in future releases.

  * Add `api.imply`, which allows one package to "imply" another. If
    package A implies package B, then anything that depends on package
    A automatically depends on package B as well (and receives package
    B's imports). This is useful for creating umbrella packages
    (`standard-app-packages`) or sometimes for factoring common code
    out of related packages (`accounts-base`).

* Move HTTP serving out of the server bootstrap and into the `webapp`
  package. This allows building Meteor apps that are not web servers
  (eg. command line tools, DDP clients, etc.). Connect middlewares can
  now be registered on the new `WebApp.connectHandlers` instead of the
  old `__meteor_bootstrap__.app`.

* The entire Meteor build process now has first-class source map
  support. A source map is maintained for every source file as it
  passes through the build pipeline. Currently, the source maps are
  only served in development mode. Not all web browsers support source
  maps yet and for those that do, you may have to turn on an option to
  enable them. Source maps will always be used when reporting
  exceptions on the server.

* Update the `coffeescript` package to generate source maps.

* Add new `Assets` API and `private` subdirectory for including and
  accessing static assets on the server. http://docs.meteor.com/#assets

* Add `Meteor.disconnect`. Call this to disconnect from the
  server and stop all live data updates. #1151

* Add `Match.Integer` to `check` for 32-bit signed integers.

* `Meteor.connect` has been renamed to `DDP.connect` and is now fully
  supported on the server. Server-to-server DDP connections use
  websockets, and can be used for both method calls and subscriptions.

* Rename `Meteor.default_connection` to `Meteor.connection` and
  `Meteor.default_server` to `Meteor.server`.

* Rename `Meteor.http` to `HTTP`.

* `ROOT_URL` may now have a path part. This allows serving multiple
  Meteor apps on the same domain.

* Support creating named unmanaged collections with
  `new Meteor.Collection("name", {connection: null})`.

* New `Log` function in the `logging` package which prints with
  timestamps, color, filenames and linenumbers.

* Include http response in errors from oauth providers. #1246

* The `observe` callback `movedTo` now has a fourth argument `before`.

* Move NPM control files for packages from `.npm` to
  `.npm/package`. This is to allow build plugins such as `coffeescript`
  to depend on NPM packages. Also, when removing the last NPM
  dependency, clean up the `.npm` dir.

* Remove deprecated `Meteor.is_client` and `Meteor.is_server` variables.

* Implement "meteor bundle --debug" #748

* Add `forceApprovalPrompt` option to `Meteor.loginWithGoogle`. #1226

* Make server-side Mongo `insert`s, `update`s, and `remove`s run
  asynchronously when a callback is passed.

* Improve memory usage when calling `findOne()` on the server.

* Delete login tokens from server when user logs out.

* Rename package compatibility mode option to `add_files` from `raw` to
  `bare`.

* Fix Mongo selectors of the form: {$regex: /foo/}.

* Fix Spark memory leak.  #1157

* Fix EPIPEs during dev mode hot code reload.

* Fix bug where we would never quiesce if we tried to revive subs that errored
  out (5e7138d)

* Fix bug where `this.fieldname` in handlebars template might refer to a
  helper instead of a property of the current data context. #1143

* Fix submit events on IE8. #1191

* Handle `Meteor.loginWithX` being called with a callback but no options. #1181

* Work around a Chrome bug where hitting reload could cause a tab to
  lose the DDP connection and never recover. #1244

* Upgraded dependencies:
  * Node from 0.8.18 to 0.8.24
  * MongoDB from 2.4.3 to 2.4.4, now with SSL support
  * CleanCSS from 0.8.3 to 1.0.11
  * Underscore from 1.4.4 to 1.5.1
  * Fibers from 1.0.0 to 1.0.1
  * MongoDB Driver from 1.3.7 to 1.3.17

Patches contributed by GitHub users btipling, mizzao, timhaines and zol.


## v0.6.4.1

* Update mongodb driver to use version 0.2.1 of the bson module.


## v0.6.4

* Separate OAuth flow logic from Accounts into separate packages. The
  `facebook`, `github`, `google`, `meetup`, `twitter`, and `weibo`
  packages can be used to perform an OAuth exchange without creating an
  account and logging in.  #1024

* If you set the `DISABLE_WEBSOCKETS` environment variable, browsers will not
  attempt to connect to your app using Websockets. Use this if you know your
  server environment does not properly proxy Websockets to reduce connection
  startup time.

* Make `Meteor.defer` work in an inactive tab in iOS.  #1023

* Allow new `Random` instances to be constructed with specified seed. This
  can be used to create repeatable test cases for code that picks random
  values.  #1033

* Fix CoffeeScript error reporting to include source file and line
  number again.  #1052

* Fix Mongo queries which nested JavaScript RegExp objects inside `$or`.  #1089

* Upgraded dependencies:
  * Underscore from 1.4.2 to 1.4.4  #776
  * http-proxy from 0.8.5 to 0.10.1  #513
  * connect from 1.9.2 to 2.7.10
  * Node mongodb client from 1.2.13 to 1.3.7  #1060

Patches contributed by GitHub users awwx, johnston, and timhaines.


## v0.6.3

* Add new `check` package for ensuring that a value matches a required
  type and structure. This is used to validate untrusted input from the
  client. See http://docs.meteor.com/#match for details.

* Use Websockets by default on supported browsers. This reduces latency
  and eliminates the constant network spinner on iOS devices.

* With `autopublish` on, publish many useful fields on `Meteor.users`.

* Files in the `client/compatibility/` subdirectory of a Meteor app do
  not get wrapped in a new variable scope. This is useful for
  third-party libraries which expect `var` statements at the outermost
  level to be global.

* Add synthetic `tap` event for use on touch enabled devices. This is a
  replacement for `click` that fires immediately.

* When using the `http` package synchronously on the server, errors
  are thrown rather than passed in `result.error`

* The `manager` option to the `Meteor.Collection` constructor is now called
  `connection`. The old name still works for now.  #987

* The `localstorage-polyfill` smart package has been replaced by a
  `localstorage` package, which defines a `Meteor._localStorage` API instead of
  trying to replace the DOM `window.localStorage` facility. (Now, apps can use
  the existence of `window.localStorage` to detect if the full localStorage API
  is supported.)  #979

* Upgrade MongoDB from 2.2.1 to 2.4.3.

* Upgrade CoffeeScript from 1.5.0 to 1.6.2.  #972

* Faster reconnects when regaining connectivity.  #696

* `Email.send` has a new `headers` option to set arbitrary headers.  #963

* Cursor transform functions on the server no longer are required to return
  objects with correct `_id` fields.  #974

* Rework `observe()` callback ordering in minimongo to improve fiber
  safety on the server. This makes subscriptions on server to server DDP
  more usable.

* Use binary search in minimongo when updating ordered queries.  #969

* Fix EJSON base64 decoding bug.  #1001

* Support `appcache` on Chromium.  #958

Patches contributed by GitHub users awwx, jagill, spang, and timhaines.


## v0.6.2.1

* When authenticating with GitHub, include a user agent string. This
  unbreaks "Sign in with GitHub"

Patch contributed by GitHub user pmark.


## v0.6.2

* Better error reporting:
  * Capture real stack traces for `Meteor.Error`.
  * Report better errors with misconfigured OAuth services.

* Add per-package upgrade notices to `meteor update`.

* Experimental server-to-server DDP support: `Meteor.connect` on the
  server will connect to a remote DDP endpoint via WebSockets. Method
  calls should work fine, but subscriptions and minimongo on the server
  are still a work in progress.

* Upgrade d3 from 2.x to 3.1.4. See
  https://github.com/mbostock/d3/wiki/Upgrading-to-3.0 for compatibility notes.

* Allow CoffeeScript to set global variables when using `use strict`. #933

* Return the inserted documented ID from `LocalCollection.insert`. #908

* Add Weibo token expiration time to `services.weibo.expiresAt`.

* `Spiderable.userAgentRegExps` can now be modified to change what user agents
  are treated as spiders by the `spiderable` package.

* Prevent observe callbacks from affecting the arguments to identical
  observes. #855

* Fix meteor command line tool when run from a home directory with
  spaces in its name. If you previously installed meteor release 0.6.0
  or 0.6.1 you'll need to uninstall and reinstall meteor to support
  users with spaces in their usernames (see
  https://github.com/meteor/meteor/blob/master/README.md#uninstalling-meteor)

Patches contributed by GitHub users andreas-karlsson, awwx, jacott,
joshuaconner, and timhaines.


## v0.6.1

* Correct NPM behavior in packages in case there is a `node_modules` directory
  somewhere above the app directory. #927

* Small bug fix in the low-level `routepolicy` package.

Patches contributed by GitHub users andreas-karlsson and awwx.


## v0.6.0

* Meteor has a brand new distribution system! In this new system, code-named
  Engine, packages are downloaded individually and on demand. All of the
  packages in each official Meteor release are prefetched and cached so you can
  still use Meteor while offline. You can have multiple releases of Meteor
  installed simultaneously; apps are pinned to specific Meteor releases.
  All `meteor` commands accept a `--release` argument to specify which release
  to use; `meteor update` changes what release the app is pinned to.
  Inside an app, the name of the release is available at `Meteor.release`.
  When running Meteor directly from a git checkout, the release is ignored.

* Variables declared with `var` at the outermost level of a JavaScript
  source file are now private to that file. Remove the `var` to share
  a value between files.

* Meteor now supports any x86 (32- or 64-bit) Linux system, not just those which
  use Debian or RedHat package management.

* Apps may contain packages inside a top-level directory named `packages`.

* Packages may depend on [NPM modules](https://npmjs.org), using the new
  `Npm.depends` directive in their `package.js` file. (Note: if the NPM module
  has architecture-specific binary components, bundles built with `meteor
  bundle` or `meteor deploy` will contain the components as built for the
  developer's platform and may not run on other platforms.)

* Meteor's internal package tests (as well as tests you add to your app's
  packages with the unsupported `Tinytest` framework) are now run with the new
  command `meteor test-packages`.

* `{{#each}}` helper can now iterate over falsey values without throwing an
  exception. #815, #801

* `{{#with}}` helper now only includes its block if its argument is not falsey,
  and runs an `{{else}}` block if provided if the argument is falsey. #770, #866

* Twitter login now stores `profile_image_url` and `profile_image_url_https`
  attributes in the `user.services.twitter` namespace. #788

* Allow packages to register file extensions with dots in the filename.

* When calling `this.changed` in a publish function, it is no longer an error to
  clear a field which was never set. #850

* Deps API
  * Add `dep.depend()`, deprecate `Deps.depend(dep)` and
    `dep.addDependent()`.
  * If first run of `Deps.autorun` throws an exception, stop it and don't
    rerun.  This prevents a Spark exception when template rendering fails
    ("Can't call 'firstNode' of undefined").
  * If an exception is thrown during `Deps.flush` with no stack, the
    message is logged instead. #822

* When connecting to MongoDB, use the JavaScript BSON parser unless specifically
  requested in `MONGO_URL`; the native BSON parser sometimes segfaults. (Meteor
  only started using the native parser in 0.5.8.)

* Calls to the `update` collection function in untrusted code may only use a
  whitelisted list of modifier operators.

Patches contributed by GitHub users awwx, blackcoat, cmather, estark37,
mquandalle, Primigenus, raix, reustle, and timhaines.


## v0.5.9

* Fix regression in 0.5.8 that prevented users from editing their own
  profile. #809

* Fix regression in 0.5.8 where `Meteor.loggingIn()` would not update
  reactively. #811


## v0.5.8

* Calls to the `update` and `remove` collection functions in untrusted code may
  no longer use arbitrary selectors. You must specify a single document ID when
  invoking these functions from the client (other than in a method stub).

  You may still use other selectors when calling `update` and `remove` on the
  server and from client method stubs, so you can replace calls that are no
  longer supported (eg, in event handlers) with custom method calls.

  The corresponding `update` and `remove` callbacks passed to `allow` and `deny`
  now take a single document instead of an array.

* Add new `appcache` package. Add this package to your project to speed
  up page load and make hot code reload smoother using the HTML5
  AppCache API. See http://docs.meteor.com/#appcache for details.

* Rewrite reactivity library. `Meteor.deps` is now `Deps` and has a new
  API. `Meteor.autorun` and `Meteor.flush` are now called `Deps.autorun` and
  `Deps.flush` (the old names still work for now). The other names under
  `Meteor.deps` such as `Context` no longer exist. The new API is documented at
  http://docs.meteor.com/#deps

* You can now provide a `transform` option to collections, which is a
  function that documents coming out of that collection are passed
  through. `find`, `findOne`, `allow`, and `deny` now take `transform` options,
  which may override the Collection's `transform`.  Specifying a `transform`
  of `null` causes you to receive the documents unmodified.

* Publish functions may now return an array of cursors to publish. Currently,
  the cursors must all be from different collections. #716

* User documents have id's when `onCreateUser` and `validateNewUser` hooks run.

* Encode and store custom EJSON types in MongoDB.

* Support literate CoffeeScript files with the extension `.litcoffee`. #766

* Add new login service provider for Meetup.com in `accounts-meetup` package.

* If you call `observe` or `observeChanges` on a cursor created with the
  `reactive: false` option, it now only calls initial add callbacks and
  does not continue watching the query. #771

* In an event handler, if the data context is falsey, default it to `{}`
  rather than to the global object. #777

* Allow specifying multiple event handlers for the same selector. #753

* Revert caching header change from 0.5.5. This fixes image flicker on redraw.

* Stop making `Session` available on the server; it's not useful there. #751

* Force URLs in stack traces in browser consoles to be hyperlinks. #725

* Suppress spurious `changed` callbacks with empty `fields` from
  `Cursor.observeChanges`.

* Fix logic bug in template branch matching. #724

* Make `spiderable` user-agent test case insensitive. #721

* Fix several bugs in EJSON type support:
  * Fix `{$type: 5}` selectors for binary values on browsers that do
    not support `Uint8Array`.
  * Fix EJSON equality on falsey values.
  * Fix for returning a scalar EJSON type from a method. #731

* Upgraded dependencies:
  * mongodb driver to version 1.2.13 (from 0.1.11)
  * mime module removed (it was unused)


Patches contributed by GitHub users awwx, cmather, graemian, jagill,
jmhredsox, kevinxucs, krizka, mitar, raix, and rasmuserik.


## v0.5.7

* The DDP wire protocol has been redesigned.

  * The handshake message is now versioned. This breaks backwards
    compatibility between sites with `Meteor.connect()`. Older meteor
    apps can not talk to new apps and vice versa. This includes the
    `madewith` package, apps using `madewith` must upgrade.

  * New [EJSON](http://docs.meteor.com/#ejson) package allows you to use
    Dates, Mongo ObjectIDs, and binary data in your collections and
    Session variables.  You can also add your own custom datatypes.

  * Meteor now correctly represents empty documents in Collections.

  * There is an informal specification in `packages/livedata/DDP.md`.


* Breaking API changes

  * Changed the API for `observe`.  Observing with `added`, `changed`
    and `removed` callbacks is now unordered; for ordering information
    use `addedAt`, `changedAt`, `removedAt`, and `movedTo`. Full
    documentation is in the [`observe` docs](http://docs.meteor.com/#observe).
    All callers of `observe` need to be updated.

  * Changed the API for publish functions that do not return a cursor
    (ie functions that call `this.set` and `this.unset`). See the
    [`publish` docs](http://docs.meteor.com/#meteor_publish) for the new
    API.


* New Features

  * Added new [`observeChanges`](http://docs.meteor.com/#observe_changes)
    API for keeping track of the contents of a cursor more efficiently.

  * There is a new reactive function on subscription handles: `ready()`
    returns true when the subscription has received all of its initial
    documents.

  * Added `Session.setDefault(key, value)` so you can easily provide
    initial values for session variables that will not be clobbered on
    hot code push.

  * You can specify that a collection should use MongoDB ObjectIDs as
    its `_id` fields for inserts instead of strings. This allows you to
    use Meteor with existing MongoDB databases that have ObjectID
    `_id`s. If you do this, you must use `EJSON.equals()` for comparing
    equality instead of `===`. See http://docs.meteor.com/#meteor_collection.

  * New [`random` package](http://docs.meteor.com/#random) provides
    several functions for generating random values. The new
    `Random.id()` function is used to provide shorter string IDs for
    MongoDB documents. `Meteor.uuid()` is deprecated.

  * `Meteor.status()` can return the status `failed` if DDP version
    negotiation fails.


* Major Performance Enhancements

  * Rewrote subscription duplication detection logic to use a more
    efficient algorithm. This significantly reduces CPU usage on the
    server during initial page load and when dealing with large amounts
    of data.

  * Reduced unnecessary MongoDB re-polling of live queries. Meteor no
    longer polls for changes on queries that specify `_id` when
    updates for a different specific `_id` are processed. This
    drastically improves performance when dealing with many
    subscriptions and updates to individual objects, such as those
    generated by the `accounts-base` package on the `Meteor.users`
    collection.


* Upgraded UglifyJS2 to version 2.2.5


Patches contributed by GitHub users awwx and michaelglenadams.


## v0.5.6

* Fix 0.5.5 regression: Minimongo selectors matching subdocuments under arrays
  did not work correctly.

* Some Bootstrap icons should have appeared white.

Patches contributed by GitHub user benjaminchelli.

## v0.5.5

* Deprecate `Meteor.autosubscribe`. `Meteor.subscribe` now works within
  `Meteor.autorun`.

* Allow access to `Meteor.settings.public` on the client. If the JSON
  file you gave to `meteor --settings` includes a field called `public`,
  that field will be available on the client as well as the server.

* `@import` works in `less`. Use the `.lessimport` file extension to
  make a less file that is ignored by preprocessor so as to avoid double
  processing. #203

* Upgrade Fibers to version 1.0.0. The `Fiber` and `Future` symbols are
  no longer exposed globally. To use fibers directly you can use:
   `var Fiber = __meteor_bootstrap__.require('fibers');` and
   `var Future = __meteor_bootstrap__.require('fibers/future');`

* Call version 1.1 of the Twitter API when authenticating with
  OAuth. `accounts-twitter` users have until March 5th, 2013 to
  upgrade before Twitter disables the old API. #527

* Treat Twitter ids as strings, not numbers, as recommended by
  Twitter. #629

* You can now specify the `_id` field of a document passed to `insert`.
  Meteor still auto-generates `_id` if it is not present.

* Expose an `invalidated` flag on `Meteor.deps.Context`.

* Populate user record with additional data from Facebook and Google. #664

* Add Facebook token expiration time to `services.facebook.expiresAt`. #576

* Allow piping a password to `meteor deploy` on `stdin`. #623

* Correctly type cast arguments to handlebars helper. #617

* Fix leaked global `userId` symbol.

* Terminate `phantomjs` properly on error when using the `spiderable`
  package. #571

* Stop serving non-cachable files with caching headers. #631

* Fix race condition if server restarted between page load and initial
  DDP connection. #653

* Resolve issue where login methods sometimes blocked future methods. #555

* Fix `Meteor.http` parsing of JSON responses on Firefox. #553

* Minimongo no longer uses `eval`. #480

* Serve 404 for `/app.manifest`. This allows experimenting with the
  upcoming `appcache` smart package. #628

* Upgraded many dependencies, including:
  * node.js to version 0.8.18
  * jquery-layout to version 1.3.0RC
  * Twitter Bootstrap to version 2.3.0
  * Less to version 1.3.3
  * Uglify to version 2.2.3
  * useragent to version 2.0.1

Patches contributed by GitHub users awwx, bminer, bramp, crunchie84,
danawoodman, dbimmler, Ed-von-Schleck, geoffd123, jperl, kevee,
milesmatthias, Primigenus, raix, timhaines, and xenolf.


## v0.5.4

* Fix 0.5.3 regression: `meteor run` could fail on OSX 10.8 if environment
  variables such as `DYLD_LIBRARY_PATH` are set.


## v0.5.3

* Add `--settings` argument to `meteor deploy` and `meteor run`. This
  allows you to specify deployment-specific information made available
  to server code in the variable `Meteor.settings`.

* Support unlimited open tabs in a single browser. Work around the
  browser per-hostname connection limit by using randomized hostnames
  for deployed apps. #131

* minimongo improvements:
  * Allow observing cursors with `skip` or `limit`.  #528
  * Allow sorting on `dotted.sub.keys`.  #533
  * Allow querying specific array elements (`foo.1.bar`).
  * `$and`, `$or`, and `$nor` no longer accept empty arrays (for consistency
    with Mongo)

* Re-rendering a template with Spark no longer reverts changes made by
  users to a `preserve`d form element. Instead, the newly rendered value
  is only applied if it is different from the previously rendered value.
  Additionally, <INPUT> elements with type other than TEXT can now have
  reactive values (eg, the labels on submit buttons can now be
  reactive).  #510 #514 #523 #537 #558

* Support JavaScript RegExp objects in selectors in Collection write
  methods on the client, eg `myCollection.remove({foo: /bar/})`.  #346

* `meteor` command-line improvements:
  * Improve error message when mongod fails to start.
  * The `NODE_OPTIONS` environment variable can be used to pass command-line
    flags to node (eg, `--debug` or `--debug-brk` to enable the debugger).
  * Die with error if an app name is mistakenly passed to `meteor reset`.

* Add support for "offline" access tokens with Google login. #464 #525

* Don't remove `serviceData` fields from previous logins when logging in
  with an external service.

* Improve `OAuth1Binding` to allow making authenticated API calls to
  OAuth1 providers (eg Twitter).  #539

* New login providers automatically work with `{{loginButtons}}` without
  needing to edit the `accounts-ui-unstyled` package.  #572

* Use `Content-Type: application/json` by default when sending JSON data
  with `Meteor.http`.

* Improvements to `jsparse`: hex literals, keywords as property names, ES5 line
  continuations, trailing commas in object literals, line numbers in error
  messages, decimal literals starting with `.`, regex character classes with
  slashes.

* Spark improvements:
  * Improve rendering of <SELECT> elements on IE.  #496
  * Don't lose nested data contexts in IE9/10 after two seconds.  #458
  * Don't print a stack trace if DOM nodes are manually removed
    from the document without calling `Spark.finalize`.  #392

* Always use the `autoReconnect` flag when connecting to Mongo.  #425

* Fix server-side `observe` with no `added` callback.  #589

* Fix re-sending method calls on reconnect.  #538

* Remove deprecated `/sockjs` URL support from `Meteor.connect`.

* Avoid losing a few bits of randomness in UUID v4 creation.  #519

* Update clean-css package from 0.8.2 to 0.8.3, fixing minification of `0%`
  values in `hsl` colors.  #515

Patches contributed by GitHub users Ed-von-Schleck, egtann, jwulf, lvbreda,
martin-naumann, meawoppl, nwmartin, timhaines, and zealoushacker.


## v0.5.2

* Fix 0.5.1 regression: Cursor `observe` works during server startup.  #507

## v0.5.1

* Speed up server-side subscription handling by avoiding redundant work
  when the same Mongo query is observed multiple times concurrently (eg,
  by multiple users subscribing to the same subscription), and by using
  a simpler "unordered" algorithm.

* Meteor now waits to invoke method callbacks until all the data written by the
  method is available in the local cache. This way, method callbacks can see the
  full effects of their writes. This includes the callbacks passed to
  `Meteor.call` and `Meteor.apply`, as well as to the `Meteor.Collection`
  `insert`/`update`/`remove` methods.

  If you want to process the method's result as soon as it arrives from the
  server, even if the method's writes are not available yet, you can now specify
  an `onResultReceived` callback to `Meteor.apply`.

* Rework latency compensation to show server data changes sooner. Previously, as
  long as any method calls were in progress, Meteor would buffer all data
  changes sent from the server until all methods finished. Meteor now only
  buffers writes to documents written by client stubs, and applies the writes as
  soon as all methods that wrote that document have finished.

* `Meteor.userLoaded()` and `{{currentUserLoaded}}` have been removed.
  Previously, during the login process on the client, `Meteor.userId()` could be
  set but the document at `Meteor.user()` could be incomplete. Meteor provided
  the function `Meteor.userLoaded()` to differentiate between these states. Now,
  this in-between state does not occur: when a user logs in, `Meteor.userId()`
  only is set once `Meteor.user()` is fully loaded.

* New reactive function `Meteor.loggingIn()` and template helper
  `{{loggingIn}}`; they are true whenever some login method is in progress.
  `accounts-ui` now uses this to show an animation during login.

* The `sass` CSS preprocessor package has been removed. It was based on an
  unmaintained NPM module which did not implement recent versions of the Sass
  language and had no error handling.  Consider using the `less` or `stylus`
  packages instead.  #143

* `Meteor.setPassword` is now called `Accounts.setPassword`, matching the
  documentation and original intention.  #454

* Passing the `wait` option to `Meteor.apply` now waits for all in-progress
  method calls to finish before sending the method, instead of only guaranteeing
  that its callback occurs after the callbacks of in-progress methods.

* New function `Accounts.callLoginMethod` which should be used to call custom
  login handlers (such as those registered with
  `Accounts.registerLoginHandler`).

* The callbacks for `Meteor.loginWithToken` and `Accounts.createUser` now match
  the other login callbacks: they are called with error on error or with no
  arguments on success.

* Fix bug where method calls could be dropped during a brief disconnection. #339

* Prevent running the `meteor` command-line tool and server on unsupported Node
  versions.

* Fix Minimongo query bug with nested objects.  #455

* In `accounts-ui`, stop page layout from changing during login.

* Use `path.join` instead of `/` in paths (helpful for the unofficial Windows
  port) #303

* The `spiderable` package serves pages to
  [`facebookexternalhit`](https://www.facebook.com/externalhit_uatext.php) #411

* Fix error on Firefox with DOM Storage disabled.

* Avoid invalidating listeners if setUserId is called with current value.

* Upgrade many dependencies, including:
  * MongoDB 2.2.1 (from 2.2.0)
  * underscore 1.4.2 (from 1.3.3)
  * bootstrap 2.2.1 (from 2.1.1)
  * jQuery 1.8.2 (from 1.7.2)
  * less 1.3.1 (from 1.3.0)
  * stylus 0.30.1 (from 0.29.0)
  * coffee-script 1.4.0 (from 1.3.3)

Patches contributed by GitHub users ayal, dandv, possibilities, TomWij,
tmeasday, and workmad3.

## v0.5.0

* This release introduces Meteor Accounts, a full-featured auth system that supports
  - fine-grained user-based control over database reads and writes
  - federated login with any OAuth provider (with built-in support for
    Facebook, GitHub, Google, Twitter, and Weibo)
  - secure password login
  - email validation and password recovery
  - an optional set of UI widgets implementing standard login/signup/password
    change/logout flows

  When you upgrade to Meteor 0.5.0, existing apps will lose the ability to write
  to the database from the client. To restore this, either:
  - configure each of your collections with
    [`collection.allow`](http://docs.meteor.com/#allow) and
    [`collection.deny`](http://docs.meteor.com/#deny) calls to specify which
    users can perform which write operations, or
  - add the `insecure` smart package (which is included in new apps by default)
    to restore the old behavior where anyone can write to any collection which
    has not been configured with `allow` or `deny`

  For more information on Meteor Accounts, see
  http://docs.meteor.com/#dataandsecurity and
  http://docs.meteor.com/#accounts_api

* The new function `Meteor.autorun` allows you run any code in a reactive
  context. See http://docs.meteor.com/#meteor_autorun

* Arrays and objects can now be stored in the `Session`; mutating the value you
  retrieve with `Session.get` does not affect the value in the session.

* On the client, `Meteor.apply` takes a new `wait` option, which ensures that no
  further method calls are sent to the server until this method is finished; it
  is used for login and logout methods in order to keep the user ID
  well-defined. You can also specifiy an `onReconnect` handler which is run when
  re-establishing a connection; Meteor Accounts uses this to log back in on
  reconnect.

* Meteor now provides a compatible replacement for the DOM `localStorage`
  facility that works in IE7, in the `localstorage-polyfill` smart package.

* Meteor now packages the D3 library for manipulating documents based on data in
  a smart package called `d3`.

* `Meteor.Collection` now takes its optional `manager` argument (used to
  associate a collection with a server you've connected to with
  `Meteor.connect`) as a named option. (The old call syntax continues to work
  for now.)

* Fix a bug where trying to immediately resubscribe to a record set after
  unsubscribing could fail silently.

* Better error handling for failed Mongo writes from inside methods; previously,
  errors here could cause clients to stop processing data from the server.


Patches contributed by GitHub users bradens, dandv, dybskiy, possibilities,
zhangcheng, and 75lb.


## v0.4.2

* Fix connection failure on iOS6. SockJS 0.3.3 includes this fix.

* The new `preserve-inputs` package, included by default in new Meteor apps,
  restores the pre-v0.4.0 behavior of "preserving" all form input elements by ID
  and name during re-rendering; users who want more precise control over
  preservation can still use the APIs added in v0.4.0.

* A few changes to the `Meteor.absoluteUrl` function:
  - Added a `replaceLocalhost` option.
  - The `ROOT_URL` environment variable is respected by `meteor run`.
  - It is now included in all apps via the `meteor` package. Apps that
    explicitly added the now-deprecated `absolute-url` smart package will log a
    deprecation warning.

* Upgrade Node from 0.8.8 to 0.8.11.

* If a Handlebars helper function `foo` returns null, you can now run do
  `{{foo.bar}}` without error, just like when `foo` is a non-existent property.

* If you pass a non-scalar object to `Session.set`, an error will now be thrown
  (matching the behavior of `Session.equals`). #215

* HTML pages are now served with a `charset=utf-8` Content-Type header. #264

* The contents of `<select>` tags can now be reactive even in IE 7 and 8.

* The `meteor` tool no longer gets confused if a parent directory of your
  project is named `public`. #352

* Fix a race condition in the `spiderable` package which could include garbage
  in the spidered page.

* The REPL run by `admin/node.sh` no longer crashes Emacs M-x shell on exit.

* Refactor internal `reload` API.

* New internal `jsparse` smart package. Not yet exposed publicly.


Patch contributed by GitHub user yanivoliver.


## v0.4.1

* New `email` smart package, with [`Email.send`](http://docs.meteor.com/#email)
  API.

* Upgrade Node from 0.6.17 to 0.8.8, as well as many Node modules in the dev
  bundle; those that are user-exposed are:
  * coffee-script: 1.3.3 (from 1.3.1)
  * stylus: 0.29.0 (from 0.28.1)
  * nib: 0.8.2 (from 0.7.0)

* All publicly documented APIs now use `camelCase` rather than
  `under_scores`. The old spellings continue to work for now. New names are:
  - `Meteor.isClient`/`isServer`
  - `this.isSimulation` inside a method invocation
  - `Meteor.deps.Context.onInvalidate`
  - `Meteor.status().retryCount`/`retryTime`

* Spark improvements
  * Optimize selector matching for event maps.
  * Fix `Spark._currentRenderer` behavior in timer callbacks.
  * Fix bug caused by interaction between `Template.foo.preserve` and
    `{{#constant}}`. #323
  * Allow `{{#each}}` over a collection of objects without `_id`. #281
  * Spark now supports Firefox 3.6.
  * Added a script to build a standalone spark.js that does not depend on
    Meteor (it depends on jQuery or Sizzle if you need IE7 support,
    and otherwise is fully standalone).

* Database writes from within `Meteor.setTimeout`/`setInterval`/`defer` will be
  batched with other writes from the current method invocation if they start
  before the method completes.

* Make `Meteor.Cursor.forEach` fully synchronous even if the user's callback
  yields. #321.

* Recover from exceptions thrown in `Meteor.publish` handlers.

* Upgrade bootstrap to version 2.1.1. #336, #337, #288, #293

* Change the implementation of the `meteor deploy` password prompt to not crash
  Emacs M-x shell.

* Optimize `LocalCollection.remove(id)` to be O(1) rather than O(n).

* Optimize client-side database performance when receiving updated data from the
  server outside of method calls.

* Better error reporting when a package in `.meteor/packages` does not exist.

* Better error reporting for coffeescript. #331

* Better error handling in `Handlebars.Exception`.


Patches contributed by GitHub users fivethirty, tmeasday, and xenolf.


## v0.4.0

* Merge Spark, a new live page update engine
  * Breaking API changes
     * Input elements no longer preserved based on `id` and `name`
       attributes. Use [`preserve`](http://docs.meteor.com/#template_preserve)
       instead.
     * All `Meteor.ui` functions removed. Use `Meteor.render`,
       `Meteor.renderList`, and
       [Spark](https://github.com/meteor/meteor/wiki/Spark) functions instead.
     * New template functions (eg. `created`, `rendered`, etc) may collide with
       existing helpers. Use `Template.foo.helpers()` to avoid conflicts.
     * New syntax for declaring event maps. Use
       `Template.foo.events({...})`. For backwards compatibility, both syntaxes
       are allowed for now.
  * New Template features
     * Allow embedding non-Meteor widgets (eg. Google Maps) using
       [`{{#constant}}`](http://docs.meteor.com/#constant)
     * Callbacks when templates are rendered. See
       http://docs.meteor.com/#template_rendered
     * Explicit control of which nodes are preserved during re-rendering. See
       http://docs.meteor.com/#template_preserve
     * Easily find nodes within a template in event handlers and callbacks. See
       http://docs.meteor.com/#template_find
     * Allow parts of a template to be independently reactive with the
       [`{{#isolate}}`](http://docs.meteor.com/#isolate) block helper.

* Use PACKAGE_DIRS environment variable to override package location. #227

* Add `absolute-url` package to construct URLs pointing to the application.

* Allow modifying documents returned by `observe` callbacks. #209

* Fix periodic crash after client disconnect. #212

* Fix minimingo crash on dotted queries with undefined keys. #126


## v0.3.9

* Add `spiderable` package to allow web crawlers to index Meteor apps.

* `meteor deploy` uses SSL to protect application deployment.

* Fix `stopImmediatePropagation()`. #205


## v0.3.8

* HTTPS support
  * Add `force-ssl` package to require site to load over HTTPS.
  * Use HTTPS for install script and `meteor update`.
  * Allow runtime configuration of default DDP endpoint.

* Handlebars improvements
  * Implement dotted path traversal for helpers and methods.
  * Allow functions in helper arguments.
  * Change helper nesting rules to allow functions as arguments.
  * Fix `{{this.foo}}` to never invoke helper `foo`.
  * Make event handler `this` reflect the node that matched the selector instead
    of the event target node.
  * Fix keyword arguments to helpers.

* Add `nib` support to stylus package. #175

* Upgrade bootstrap to version 2.0.4. #173

* Print changelog after `meteor update`.

* Fix mouseenter and mouseleave events. #224

* Fix issue with spurious heartbeat failures on busy connections.

* Fix exception in minimongo when matching non-arrays using `$all`. #183

* Fix serving an empty file when no cacheable assets exist. #179


## v0.3.7

* Better parsing of `.html` template files
  * Allow HTML comments (`<!-- -->`) at top level
  * Allow whitespace anywhere in open/close tag
  * Provide names and line numbers on error
  * More helpful error messages

* Form control improvements
  * Fix reactive radio buttons in Internet Explorer.
  * Fix reactive textareas to update consistently across browsers, matching text
    field behavior.

* `http` package bug fixes:
  * Send correct Content-Type when POSTing `params` from the server. #172
  * Correctly detect JSON response Content-Type when a charset is present.

* Support `Handlebars.SafeString`. #160

* Fix intermittent "Cursor is closed" mongo error.

* Fix "Cannot read property 'nextSibling' of null" error in certain nested
  templates. #142

* Add heartbeat timer on the client to notice when the server silently goes
  away.


## v0.3.6

* Rewrite event handling. `this` in event handlers now refers to the data
  context of the element that generated the event, *not* the top-level data
  context of the template where the event is declared.

* Add /websocket endpoint for raw websockets. Pass websockets through
  development mode proxy.

* Simplified API for Meteor.connect, which now receives a URL to a Meteor app
  rather than to a sockjs endpoint.

* Fix livedata to support subscriptions with overlapping documents.

* Update node.js to 0.6.17 to fix potential security issue.


## v0.3.5

* Fix 0.3.4 regression: Call event map handlers on bubbled events. #107


## v0.3.4

* Add Twitter `bootstrap` package. #84

* Add packages for `sass` and `stylus` CSS pre-processors. #40, #50

* Bind events correctly on top level elements in a template.

* Fix dotted path selectors in minimongo. #88

* Make `backbone` package also run on the server.

* Add `bare` option to coffee-script compilation so variables can be shared
  between multiple coffee-script file. #85

* Upgrade many dependency versions. User visible highlights:
 * node.js 0.6.15
 * coffee-script 1.3.1
 * less 1.3.0
 * sockjs 0.3.1
 * underscore 1.3.3
 * backbone 0.9.2

* Several documentation fixes and test coverage improvements.


## v0.3.3

* Add `http` package for making HTTP requests to remote servers.

* Add `madewith` package to put a live-updating Made with Meteor badge on apps.

* Reduce size of mongo database on disk (--smallfiles).

* Prevent unnecessary hot-code pushes on deployed apps during server migration.

* Fix issue with spaces in directory names. #39

* Workaround browser caching issues in development mode by using query
  parameters on all JavaScript and CSS requests.

* Many documentation and test fixups.


## v0.3.2

* Initial public launch<|MERGE_RESOLUTION|>--- conflicted
+++ resolved
@@ -160,10 +160,7 @@
 
 * Don't cache direct references to the fields arguments to the subscription
   `added` and `changed` methods.  #1750
-<<<<<<< HEAD
-
-=======
->>>>>>> 8f9f793c
+
 
 ## v0.7.0.1
 
