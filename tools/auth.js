var _ = require('underscore');
var path = require('path');
var fs = require('fs');
var utils = require('./utils.js');
var files = require('./files.js');
var config = require('./config.js');
var httpHelpers = require('./http-helpers.js');
var archinfo = require('./archinfo.js');
<<<<<<< HEAD
var config = require('./config.js');
=======
var inFiber = require('./fiber-helpers.js').inFiber;
>>>>>>> d91110bd
var querystring = require('querystring');
var url = require('url');
var Future = require('fibers/future');

var auth = exports;

<<<<<<< HEAD
=======
// XXX Wrap functions in useAuthConn(). Opens a connection, runs the
// function, closes the connection.

// Opens and returns a DDP connection to the accounts server. Remember
// to close it when you're done with it!
var authConn = _.once(function (context) {
  var unipackage = require('./unipackage.js');
  var Package = unipackage.load({
    library: context.library,
    packages: [ 'meteor', 'livedata' ],
    release: context.releaseVersion
  });
  var DDP = Package.livedata.DDP;
  return DDP.connect(config.getAuthDDPUrl(), {
    // XXX Pass meteorReleaseContext
    headers: { 'User-Agent': getUserAgent() }
  });
});

// The accounts server has some wrapped methods that take and return
// session identifiers. To call these methods, we add our current
// session identifier (or null, if we don't have one) as the last
// argument to the method. The accounts server returns an object with
// keys 'result' (the actual method result) and 'session' (the new
// session identifier we should use, if it created a new session for
// us).
// options can include:
//  - timeout: a timeout after which an exception will be thrown if the
//    method hasn't returned yet
var sessionMethodCaller = function (methodName, context, options) {
  options = options || {};
  return function (/* arguments */) {
    var args = _.toArray(arguments);
    args.push({
      session: auth.getSessionId(config.getAccountsDomain()) || null
    });
    var fut = new Future();
    authConn(context).apply(methodName, args, fut.resolver());
    if (options.timeout !== undefined) {
      var timer = setTimeout(inFiber(function () {
        fut.throw(new Error('Method call timed out'));
      }), options.timeout);
    }
    var result = fut.wait();
    if (timer) {
      clearTimeout(timer);
    }
    if (result && result.session) {
      auth.setSessionId(config.getAccountsDomain(), result.session);
    }
    return result && result.result;
  };
};

var getSessionFilePath = function () {
  return process.env.SESSION_FILE_PATH ||
    path.join(process.env.HOME, '.meteorsession');
};

>>>>>>> d91110bd
var readSessionData = function () {
  var sessionPath = config.getSessionFilePath();
  if (! fs.existsSync(sessionPath))
    return {};
  return JSON.parse(fs.readFileSync(sessionPath, { encoding: 'utf8' }));
};

var writeSessionData = function (data) {
  var sessionPath = config.getSessionFilePath();

  var tries = 0;
  while (true) {
    if (tries++ > 10)
      throw new Error("can't find a unique name for temporary file?");

    // Create a temporary file in the same directory where we
    // ultimately want to write the session file. Use the exclusive
    // flag to atomically ensure that the file doesn't exist, create
    // it, and make it readable and writable only by the current
    // user (mode 0600).
    var tempPath =
          path.join(path.dirname(sessionPath), '.meteorsession.' +
                    Math.floor(Math.random() * 999999));
    try {
      var fd = fs.openSync(tempPath, 'wx', 0600);
    } catch (e) {
      continue;
    }

    // Write `data` to the file.
    var buf = new Buffer(JSON.stringify(data, undefined, 2), 'utf8');
    fs.writeSync(fd, buf, 0, buf.length, 0);
    fs.closeSync(fd);

    // Atomically remove the old file (if any) and replace it with
    // the temporary file we just created.
    fs.renameSync(tempPath, sessionPath);
    return;
  }
};

var getSession = function (sessionData, domain) {
  if (typeof (sessionData.sessions) !== "object")
    sessionData.sessions = {};
  if (typeof (sessionData.sessions[domain]) !== "object")
    sessionData.sessions[domain] = {};
  return sessionData.sessions[domain];
};

// types:
// - "meteor-account": a login to your Meteor Account
// - "galaxy": a login to a Galaxy
var ensureSessionType = function (session, type) {
  if (! _.has(session, 'type'))
    session.type = type;
  else if (session.type !== type) {
    // Blow away whatever was there. We lose pendingRevokes but that's
    // OK since this should never happen in normal operation. (It
    // would happen if the Meteor Accounts server mode somewhere else
    // and a Galaxy was deployed at its old address, for example).
    _.each(_.keys(session), function (key) {
      delete session[key];
    });
    session.type = type;
  }
}

// Given an object 'data' in the format returned by readSessionData,
// modify it to make the user logged out.
var logOutAllSessions = function (data) {
  var crypto = require('crypto');

  _.each(data.sessions, function (session, domain) {
    delete session.username;
    delete session.userId;

    if (_.has(session, 'token')) {
      if (! (session.pendingRevoke instanceof Array))
        session.pendingRevoke = [];

      // Delete the auth token itself, but save the tokenId, which
      // is useless for authentication. The next time we're online,
      // we'll send the tokenId to the server to revoke the token on
      // the server side too.
      if (typeof session.tokenId === "string")
        session.pendingRevoke.push(session.tokenId);
      delete session.token;
      delete session.tokenId;
    }
  });
};

// Given an object 'data' in the format returned by readSessionData,
// return true if logged in, else false.
var loggedIn = function (data) {
  return !! getSession(data, config.getAccountsDomain()).userId;
};

// Given an object 'data' in the format returned by readSessionData,
// return the currently logged in user, or null if not logged in or if
// the logged in user doesn't have a username.
var currentUsername = function (data) {
  return getSession(data, config.getAccountsDomain()).username || null;
};

var removePendingRevoke = function (domain, tokenIds) {
  var data = readSessionData();
  var session = getSession(data, domain);
  session.pendingRevoke = _.difference(session.pendingRevoke, tokenIds);
  if (! session.pendingRevoke.length)
    delete session.pendingRevoke;
  writeSessionData(data);
};

var tryRevokeGalaxyTokens = function (domain, tokenIds, options) {
  var oauthInfo = fetchGalaxyOAuthInfo(domain, options.timeout);
  if (oauthInfo) {
    url = oauthInfo.revokeUri;
  } else {
    return false;
  }

  try {
    var result = httpHelpers.request({
      url: url,
      method: "POST",
      form: {
        tokenId: tokenIds.join(',')
      },
      useSessionHeader: true,
      timeout: options.timeout
    });
  } catch (e) {
    // most likely we don't have a net connection
    return false;
  }
  var response = result.response;

  if (response.statusCode === 200 &&
      response.body) {
    try {
      var body = JSON.parse(response.body);
      if (body.tokenRevoked) {
        // Server confirms that the tokens have been revoked. Checking for a
        // `tokenRevoked` key in the response confirms that we hit an actual
        // galaxy auth server that understands that we were trying to revoke some
        // tokens, not just a random URL that happened to return a 200
        // response.

        // (Be careful to reread session data in case httpHelpers changed it)
        removePendingRevoke(domain, tokenIds);
      }
    } catch (e) {
      return false;
    }
    return true;
  } else {
    return false;
  }
};

// If there are any logged out (pendingRevoke) tokens that haven't
// been sent to the server for revocation yet, try to send
// them. Reads the session file and then writes it back out to
// disk. If the server can't be contacted, fail silently (and leave
// the pending invalidations in the session file for next time).
//
// options:
//  - timeout: request timeout in milliseconds
//  - firstTry: cosmetic. set to true if we recently logged out a
//    session. just changes the error message.
var tryRevokeOldTokens = function (context, options) {
  options = _.extend({
    timeout: 5000
  }, options || {});

  var warned = false;
  var domainsWithRevokedTokens = [];
  _.each(readSessionData().sessions || {}, function (session, domain) {
    if (session.pendingRevoke &&
        session.pendingRevoke.length)
      domainsWithRevokedTokens.push(domain);
  });

  var logoutFailWarning = function (domain) {
    if (! warned) {
      // This isn't ideal but is probably better that saying nothing at all
      process.stderr.write("warning: " +
                           (options.firstTry ?
                            "couldn't" : "still trying to") +
                           " confirm logout with " + domain +
                           "\n");
      warned = true;
    }
  };

  _.each(domainsWithRevokedTokens, function (domain) {
    var data = readSessionData();
    var session = data.sessions[domain] || {};
    var tokenIds = session.pendingRevoke || [];
    if (! tokenIds.length)
      return;

    var url;


    if (session.type === "meteor-account") {
      try {
        sessionMethodCaller('revoke', context, {
          timeout: options.timeout
        })(tokenIds);
        removePendingRevoke(domain, tokenIds);
      } catch (err) {
        logoutFailWarning(domain);
      }
      return;
    } else if (session.type === "galaxy") {
      if (! tryRevokeGalaxyTokens(domain, tokenIds, options)) {
        logoutFailWarning(domain);
      }
    } else {
      // don't know how to revoke tokens of this type
      logoutFailWarning(domain);
      return;
    }
  });
  authConn(context).close();
};

// Sends a request to https://<galaxyName>:<DISCOVERY_PORT> to find out the
// galaxy's OAuth client id and redirect_uri that should be used for
// authorization codes for this galaxy. Returns an object with keys
// 'oauthClientId', 'redirectUri', and 'revokeUri', or null if the
// request failed.
//
// 'timeout' is an optional request timeout in milliseconds.
var fetchGalaxyOAuthInfo = function (galaxyName, timeout) {
  var galaxyAuthUrl = 'https://' + galaxyName + ':' +
    config.getDiscoveryPort() + '/_GALAXYAUTH_';
  try {
    var result = httpHelpers.request({
      url: galaxyAuthUrl,
      json: true,
      // on by default in our version of request, but just in case
      strictSSL: true,
      followRedirect: false,
      timeout: timeout || 5000
    });
  } catch (e) {
    return null;
  }

  if (result.response.statusCode === 200 &&
      result.body &&
      result.body.oauthClientId &&
      result.body.redirectUri &&
      result.body.revokeUri) {
    return result.body;
  } else {
    return null;
  }
};

// Uses meteor accounts to log in to the specified galaxy. Returns an
// object with keys `token` and `tokenId` if the login was
// successful. If an error occurred, returns one of:
//   { error: 'access-denied' }
//   { error: 'no-galaxy' }
//   { error: 'no-account-server' }
var logInToGalaxy = function (galaxyName) {
  var oauthInfo = fetchGalaxyOAuthInfo(galaxyName);
  if (! oauthInfo) {
    return { error: 'no-galaxy' };
  }

  var galaxyClientId = oauthInfo.oauthClientId;
  var galaxyRedirect = oauthInfo.redirectUri;

  // Ask the accounts server for an authorization code.
  var crypto = require('crypto');
  var session = crypto.randomBytes(16).toString('hex');
  var stateInfo = { session: session };

  var authCodeUrl = config.getOauthUrl() + "/authorize?" +
        querystring.stringify({
          state: encodeURIComponent(JSON.stringify(stateInfo)),
          response_type: "code",
          client_id: galaxyClientId,
          redirect_uri: galaxyRedirect
        });

  // It's very important that we don't have request follow the
  // redirect for us, but instead issue the second request ourselves,
  // since request would pass our credentials along to the redirected
  // URL. See comments in http-helpers.js.
  try {
    var codeResult = httpHelpers.request({
      url: authCodeUrl,
      method: 'POST',
      strictSSL: true,
      useAuthHeader: true
    });
  } catch (e) {
    return { error: 'no-account-server' };
  }
  var response = codeResult.response;
  if (response.statusCode !== 302 || ! response.headers.location) {
    return { error: 'access-denied' };
  }

  if (url.parse(response.headers.location).hostname !== galaxyName) {
    // If we didn't get an immediate redirect to the redirectUri
    // (which had better be in DNS namespace that belongs to the
    // Galaxy) then presumably the oauth server is trying to interact
    // with us (make us log in, authorize the client, or something
    // like that). We're not a web browser so we can't participate in
    // such things.
    return { error: 'access-denied' };
  }

  // Ask the galaxy to log us in with our auth code.
  try {
    var galaxyResult = httpHelpers.request({
      url: response.headers.location,
      method: 'GET',
      strictSSL: true,
      headers: {
        cookie: 'GALAXY_OAUTH_SESSION=' + session +
          '; GALAXY_USER_AGENT_TOOL=' +
          encodeURIComponent(JSON.stringify(utils.getAgentInfo()))
      }
    });
    var body = JSON.parse(galaxyResult.body);
  } catch (e) {
    return { error: (body && body.error) || 'no-galaxy' };
  }
  response = galaxyResult.response;

  // 'access-denied' isn't exactly right because it's possible that the galaxy
  // went down since our last request, but close enough.

  if (response.statusCode !== 200 ||
      ! body ||
      ! _.has(galaxyResult.setCookie, 'GALAXY_AUTH'))
    return { error: (body && body.error) || 'access-denied' };

  return {
    token: galaxyResult.setCookie.GALAXY_AUTH,
    tokenId: body.tokenId
  };
};

// Prompt the user for a password, and then log in. Returns true if a
// successful login was accomplished, else false.
//
// Options should include either 'email' or 'username', and may also
// include:
// - retry: if true, then if the user gets the password wrong,
//   reprompt.
var doInteractivePasswordLogin = function (context, options) {
  var loginData = {};

  if (_.has(options, 'username'))
    loginData.username = options.username;
  else if (_.has(options, 'email'))
    loginData.email = options.email;
  else
    throw new Error("Need username or email");

  var loginFailed = function () {
    process.stderr.write("Login failed.\n");
  };

  var conn = authConn(context);
  while (true) {
    loginData.password = utils.readLine({
      echo: false,
      prompt: "Password: "
    });

    try {
      var result = conn.call('login', {
        session: auth.getSessionId(config.getAccountsDomain()),
        meteorAccountsLoginInfo: loginData,
        clientInfo: utils.getAgentInfo()
      });
    } catch (err) {
    }
    if (result && result.token) {
      break;
    } else {
      loginFailed();
      if (options.retry) {
        process.stderr.write("\n");
        continue;
      } else {
        conn.close();
        return false;
      }
    }
  }
  conn.close();

  if (result.session) {
    auth.setSessionId(config.getAccountsDomain(), result.session);
  }

  var data = readSessionData();
  logOutAllSessions(data);
  var session = getSession(data, config.getAccountsDomain());
  ensureSessionType(session, "meteor-account");
  session.username = result.username;
  session.userId = result.id;
  session.token = result.token;
  session.tokenId = result.tokenId;
  writeSessionData(data);
  return true;
};

<<<<<<< HEAD
exports.loginCommand = function (options) {
=======
exports.loginCommand = function (context, argv, showUsage) {
  if (argv._.length !== 0)
    showUsage();

>>>>>>> d91110bd
  config.printUniverseBanner();

  var data = readSessionData();
  var galaxy = options.galaxy;

  if (! galaxy && ! getSession(data, config.getAccountsDomain()).token) {
    var loginOptions = {};

    if (options.email) {
      loginOptions.email = utils.readLine({ prompt: "Email: " });
    } else {
      loginOptions.username = utils.readLine({ prompt: "Username: " });
    }

<<<<<<< HEAD
    if (! doInteractivePasswordLogin(loginOptions))
      return 1;
=======
    if (! doInteractivePasswordLogin(context, loginOptions))
      process.exit(1);
>>>>>>> d91110bd
  }

  if (galaxy) {
    var galaxyLoginResult = logInToGalaxy(galaxy);
    if (galaxyLoginResult.error) {
      // XXX add human readable error messages
      process.stdout.write('\nLogin to ' + galaxy + ' failed. ');

      if (galaxyLoginResult.error === 'unauthorized') {
        process.stdout.write('You are not authorized for this galaxy.\n');
      } else if (galaxyLoginResult.error === 'no_oauth_server') {
        process.stdout.write('The galaxy could not ' +
                             'contact Meteor Accounts.\n');
      } else if (galaxyLoginResult.error === 'no_identity') {
        process.stdout.write('Your login information could not be found.\n');
      } else {
        process.stdout.write('Error: ' + galaxyLoginResult.error + '\n');
      }

      return 1;
    }
    data = readSessionData(); // be careful to reread data file after RPC
    var session = getSession(data, galaxy);
    ensureSessionType(session, "galaxy");
    session.token = galaxyLoginResult.token;
    session.tokenId = galaxyLoginResult.tokenId;
    writeSessionData(data);
  }

  tryRevokeOldTokens(context, { firstTry: true });

  data = readSessionData();
  process.stdout.write("\nLogged in" + (galaxy ? " to " + galaxy : "") +
                       (currentUsername(data) ?
                        " as " + currentUsername(data) : "") + ".\n" +
                       "Thanks for being a Meteor developer!\n");
  return 0;
};

<<<<<<< HEAD
exports.logoutCommand = function (options) {
=======
exports.logoutCommand = function (context, argv, showUsage) {
  if (argv._.length !== 0)
    showUsage();

>>>>>>> d91110bd
  config.printUniverseBanner();

  var data = readSessionData();
  var wasLoggedIn = !! loggedIn(data);
  logOutAllSessions(data);
  writeSessionData(data);

  tryRevokeOldTokens(context, { firstTry: true });

  if (wasLoggedIn)
    process.stderr.write("Logged out.\n");
  else
    // We called logOutAllSessions/writeSessionData anyway, out of an
    // abundance of caution.
    process.stderr.write("Not logged in.\n");
};

exports.whoAmICommand = function (options) {
  config.printUniverseBanner();

  var data = readSessionData();
  if (! loggedIn(data)) {
    process.stderr.write("Not logged in. 'meteor login' to log in.\n");
    return 1;
  }

  var username = currentUsername(data);
  if (username) {
    process.stdout.write(username + "\n");
    return 0;
  }

  var url = getSession(data, config.getAccountsDomain()).registrationUrl;
  if (url) {
    process.stderr.write(
"You haven't chosen your username yet. To pick it, go here:\n" +
"\n" +
url + "\n");
  } else {
    // Won't happen in normal operation
    process.stderr.write("You haven't chosen your username yet.\n")
  }

  return 1;
};

// Prompt for an email address. If it doesn't belong to a user, create
// a new deferred registration account and log in as it. If it does,
// try to log the user into it. Returns true on success (user is now
// logged in) or false on failure (user gave up, can't talk to
// network..)
exports.registerOrLogIn = function () {
  // Get their email
  while (true) {
    var email = utils.readLine({ prompt: "Email: " });
    if (utils.validEmail(email))
      break;
    if (email.trim().length)
      process.stderr.write("Please double-check that address.\n\n");
  }

  // Try to register
  var conn = authConn(context);
  try {
    var result = sessionMethodCaller('tryRegister', context)(
      email,
      utils.getAgentInfo()
    );
  } catch (err) {
    process.stderr.write("\nCouldn't connect to server. " +
                         "Check your internet connection.\n");
    conn.close();
    return false;
  }

  if (! result.alreadyExisted) {
    var data = readSessionData();
    logOutAllSessions(data);
    var session = getSession(data, config.getAccountsDomain());
    ensureSessionType(session, "meteor-account");
    session.token = result.token;
    session.tokenId = result.tokenId;
    session.userId = result.userId;
    session.registrationUrl = result.registrationUrl;
    writeSessionData(data);
    conn.close();
    return true;
  } else if (result.alreadyExisted && result.sentRegistrationEmail) {
    process.stderr.write(
<<<<<<< HEAD
"\n" +
"That email address is already in use. We need to confirm that it belongs\n" +
"to you. Luckily this will only take a moment.\n" +
"\n" +
"Check your mail! We've sent you a link. Click it, pick a password,\n" +
"and then come back here to deploy your app.\n");

    var unipackage = require('./unipackage.js');
    var Package = unipackage.load({
      library: release.current.library,
      packages: [ 'meteor', 'livedata' ],
      release: release.current.name
    })
    var DDP = Package.livedata.DDP;
    var authService = DDP.connect(config.getAuthDDPUrl());
=======
      "\n" +
        "That email address is already in use. We need to confirm that it belongs\n" +
        "to you. Luckily this will only take a moment.\n" +
        "\n" +
        "Check your mail! We've sent you a link. Click it, pick a password,\n" +
        "and then come back here to deploy your app.\n");
>>>>>>> d91110bd
    try {
      var waitForRegistrationResult = conn.call('waitForRegistration', email);
    } catch (e) {
      if (! (e instanceof Package(context).meteor.Meteor.Error))
        throw e;
      process.stderr.write(
        "\nWhen you've picked your password, run 'meteor login' and then you'll\n" +
          "be good to go.\n");
      conn.close();
      return false;
    }

    process.stderr.write("\nGreat! Nice to meet you, " + result.username +
                         "! Now log in with your new password.\n");
    return doInteractivePasswordLogin(context, {
      username: result.username,
      retry: true
    });
  } else if (result.alreadyExisted && result.username) {
    process.stderr.write("\nLogging in as " + result.username + ".\n");

    return doInteractivePasswordLogin(context, {
      username: result.username,
      retry: true
    });
  } else {
    // Hmm, got an email we don't understand.
    process.stderr.write(
      "\nThere was a problem. Please log in with 'meteor login'.\n");
    conn.close();
    return false;
  }
};

exports.tryRevokeOldTokens = tryRevokeOldTokens;

exports.getSessionId = function (domain) {
  return getSession(readSessionData(), domain).session;
};

exports.setSessionId = function (domain, sessionId) {
  var data = readSessionData();
  getSession(data, domain).session = sessionId;
  writeSessionData(data);
};

exports.getSessionToken = function (domain) {
  return getSession(readSessionData(), domain).token;
};

exports.isLoggedIn = function () {
  return loggedIn(readSessionData());
};

// Return the username of the currently logged in user, or false if
// not logged in, or null if the logged in user doesn't have a
// username.
exports.loggedInUsername = function () {
  var data = readSessionData();
  return loggedIn(data) ? currentUsername(data) : false;
};<|MERGE_RESOLUTION|>--- conflicted
+++ resolved
@@ -6,34 +6,31 @@
 var config = require('./config.js');
 var httpHelpers = require('./http-helpers.js');
 var archinfo = require('./archinfo.js');
-<<<<<<< HEAD
-var config = require('./config.js');
-=======
 var inFiber = require('./fiber-helpers.js').inFiber;
->>>>>>> d91110bd
+var release = require('./release.js');
 var querystring = require('querystring');
 var url = require('url');
 var Future = require('fibers/future');
 
 var auth = exports;
 
-<<<<<<< HEAD
-=======
 // XXX Wrap functions in useAuthConn(). Opens a connection, runs the
 // function, closes the connection.
 
+var getLoadedPackages = _.once(function () {
+  var unipackage = require('./unipackage.js');
+  return unipackage.load({
+    library: release.current.library,
+    packages: [ 'meteor', 'livedata' ],
+    release: release.current.name
+  });
+});
+
 // Opens and returns a DDP connection to the accounts server. Remember
 // to close it when you're done with it!
-var authConn = _.once(function (context) {
-  var unipackage = require('./unipackage.js');
-  var Package = unipackage.load({
-    library: context.library,
-    packages: [ 'meteor', 'livedata' ],
-    release: context.releaseVersion
-  });
-  var DDP = Package.livedata.DDP;
+var authConn = _.once(function () {
+  var DDP = getLoadedPackages().livedata.DDP;
   return DDP.connect(config.getAuthDDPUrl(), {
-    // XXX Pass meteorReleaseContext
     headers: { 'User-Agent': getUserAgent() }
   });
 });
@@ -48,7 +45,7 @@
 // options can include:
 //  - timeout: a timeout after which an exception will be thrown if the
 //    method hasn't returned yet
-var sessionMethodCaller = function (methodName, context, options) {
+var sessionMethodCaller = function (methodName, options) {
   options = options || {};
   return function (/* arguments */) {
     var args = _.toArray(arguments);
@@ -56,7 +53,7 @@
       session: auth.getSessionId(config.getAccountsDomain()) || null
     });
     var fut = new Future();
-    authConn(context).apply(methodName, args, fut.resolver());
+    authConn().apply(methodName, args, fut.resolver());
     if (options.timeout !== undefined) {
       var timer = setTimeout(inFiber(function () {
         fut.throw(new Error('Method call timed out'));
@@ -78,7 +75,6 @@
     path.join(process.env.HOME, '.meteorsession');
 };
 
->>>>>>> d91110bd
 var readSessionData = function () {
   var sessionPath = config.getSessionFilePath();
   if (! fs.existsSync(sessionPath))
@@ -250,7 +246,7 @@
 //  - timeout: request timeout in milliseconds
 //  - firstTry: cosmetic. set to true if we recently logged out a
 //    session. just changes the error message.
-var tryRevokeOldTokens = function (context, options) {
+var tryRevokeOldTokens = function (options) {
   options = _.extend({
     timeout: 5000
   }, options || {});
@@ -287,7 +283,7 @@
 
     if (session.type === "meteor-account") {
       try {
-        sessionMethodCaller('revoke', context, {
+        sessionMethodCaller('revoke', {
           timeout: options.timeout
         })(tokenIds);
         removePendingRevoke(domain, tokenIds);
@@ -305,7 +301,7 @@
       return;
     }
   });
-  authConn(context).close();
+  authConn().close();
 };
 
 // Sends a request to https://<galaxyName>:<DISCOVERY_PORT> to find out the
@@ -438,7 +434,7 @@
 // include:
 // - retry: if true, then if the user gets the password wrong,
 //   reprompt.
-var doInteractivePasswordLogin = function (context, options) {
+var doInteractivePasswordLogin = function (options) {
   var loginData = {};
 
   if (_.has(options, 'username'))
@@ -452,7 +448,7 @@
     process.stderr.write("Login failed.\n");
   };
 
-  var conn = authConn(context);
+  var conn = authConn();
   while (true) {
     loginData.password = utils.readLine({
       echo: false,
@@ -498,14 +494,7 @@
   return true;
 };
 
-<<<<<<< HEAD
 exports.loginCommand = function (options) {
-=======
-exports.loginCommand = function (context, argv, showUsage) {
-  if (argv._.length !== 0)
-    showUsage();
-
->>>>>>> d91110bd
   config.printUniverseBanner();
 
   var data = readSessionData();
@@ -520,13 +509,8 @@
       loginOptions.username = utils.readLine({ prompt: "Username: " });
     }
 
-<<<<<<< HEAD
     if (! doInteractivePasswordLogin(loginOptions))
       return 1;
-=======
-    if (! doInteractivePasswordLogin(context, loginOptions))
-      process.exit(1);
->>>>>>> d91110bd
   }
 
   if (galaxy) {
@@ -556,7 +540,7 @@
     writeSessionData(data);
   }
 
-  tryRevokeOldTokens(context, { firstTry: true });
+  tryRevokeOldTokens({ firstTry: true });
 
   data = readSessionData();
   process.stdout.write("\nLogged in" + (galaxy ? " to " + galaxy : "") +
@@ -566,14 +550,7 @@
   return 0;
 };
 
-<<<<<<< HEAD
 exports.logoutCommand = function (options) {
-=======
-exports.logoutCommand = function (context, argv, showUsage) {
-  if (argv._.length !== 0)
-    showUsage();
-
->>>>>>> d91110bd
   config.printUniverseBanner();
 
   var data = readSessionData();
@@ -581,7 +558,7 @@
   logOutAllSessions(data);
   writeSessionData(data);
 
-  tryRevokeOldTokens(context, { firstTry: true });
+  tryRevokeOldTokens({ firstTry: true });
 
   if (wasLoggedIn)
     process.stderr.write("Logged out.\n");
@@ -636,9 +613,9 @@
   }
 
   // Try to register
-  var conn = authConn(context);
+  var conn = authConn();
   try {
-    var result = sessionMethodCaller('tryRegister', context)(
+    var result = sessionMethodCaller('tryRegister')(
       email,
       utils.getAgentInfo()
     );
@@ -663,7 +640,6 @@
     return true;
   } else if (result.alreadyExisted && result.sentRegistrationEmail) {
     process.stderr.write(
-<<<<<<< HEAD
 "\n" +
 "That email address is already in use. We need to confirm that it belongs\n" +
 "to you. Luckily this will only take a moment.\n" +
@@ -671,26 +647,10 @@
 "Check your mail! We've sent you a link. Click it, pick a password,\n" +
 "and then come back here to deploy your app.\n");
 
-    var unipackage = require('./unipackage.js');
-    var Package = unipackage.load({
-      library: release.current.library,
-      packages: [ 'meteor', 'livedata' ],
-      release: release.current.name
-    })
-    var DDP = Package.livedata.DDP;
-    var authService = DDP.connect(config.getAuthDDPUrl());
-=======
-      "\n" +
-        "That email address is already in use. We need to confirm that it belongs\n" +
-        "to you. Luckily this will only take a moment.\n" +
-        "\n" +
-        "Check your mail! We've sent you a link. Click it, pick a password,\n" +
-        "and then come back here to deploy your app.\n");
->>>>>>> d91110bd
     try {
       var waitForRegistrationResult = conn.call('waitForRegistration', email);
     } catch (e) {
-      if (! (e instanceof Package(context).meteor.Meteor.Error))
+      if (! (e instanceof getLoadedPackages().meteor.Meteor.Error))
         throw e;
       process.stderr.write(
         "\nWhen you've picked your password, run 'meteor login' and then you'll\n" +
@@ -701,14 +661,14 @@
 
     process.stderr.write("\nGreat! Nice to meet you, " + result.username +
                          "! Now log in with your new password.\n");
-    return doInteractivePasswordLogin(context, {
+    return doInteractivePasswordLogin({
       username: result.username,
       retry: true
     });
   } else if (result.alreadyExisted && result.username) {
     process.stderr.write("\nLogging in as " + result.username + ".\n");
 
-    return doInteractivePasswordLogin(context, {
+    return doInteractivePasswordLogin({
       username: result.username,
       retry: true
     });
