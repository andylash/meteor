var selftest = require('../selftest.js');
var Sandbox = selftest.Sandbox;
var files = require('../files.js');
var testUtils = require('../test-utils.js');
var utils = require('../utils.js');
var _= require('underscore');
var fs = require("fs");
var path = require("path");
var packageClient = require("../package-client.js");

var username = "test";
var password = "testtest";


// Given a sandbox, that has the app as its currend cwd, read the packages file
// and check that it contains exactly the packages specified, in order.
//
// sand: a sandbox, that has the main app directory as its cwd.
// packages: an array of packages in order. Packages can be of the form:
//
//    standard-app-packages (ie: name), in which case this will match any
//    version of that package as long as it is included.
//
//    awesome-pack@1.0.0 (ie: name@version) to match that name at that
//    version explicitly. This is for packages that we included at a specific
//    version.
var checkPackages = function(sand, packages) {
  var lines = sand.read(".meteor/packages").split("\n");
  var i = 0;
  _.each(lines, function(line) {
    if (!line) return;
    // If the specified package contains an @ sign, then it has a version
    // number, so we should match everything.
    if (packages[i].split('@').length > 1) {
      selftest.expectEqual(line, packages[i]);
    } else {
      var pack = line.split('@')[0];
      selftest.expectEqual(pack, packages[i]);
    }
    i++;
  });
  selftest.expectEqual(packages.length, i);
};

// Given a sandbox, that has the app as its currend cwd, read the versions file
// and check that it contains the packages that we are looking for. We don't
// check the order, we just want to make sure that the right dependencies are
// in.
//
// sand: a sandbox, that has the main app directory as its cwd.
// packages: an array of packages in order. Packages can be of the form:
//
//    standard-app-packages (ie: name), in which case this will match any
//    version of that package as long as it is included. This is for packages
//    external to the app, since we don't want this test to fail when we push a
//    new version.
//
//    awesome-pack@1.0.0 (ie: name@version) to match that name at that
//    version explicitly. This is for packages that only exist for the purpose
//    of this test (for example, packages local to this app), so we know exactly
//    what version we expect.
var checkVersions = function(sand, packages) {
  var lines = sand.read(".meteor/versions").split("\n");
  var depend = {};
  _.each(lines, function(line) {
    if (!line) return;
    // Packages are stored of the form foo@1.0.0, so this should give us an
    // array [foo, 1.0.0].
    var split = line.split('@');
    var pack = split[0];
    depend[pack] = split[1];
  });
  var i = 0;
  _.each(packages, function (pack) {
    var split = pack.split('@');
    if (split.length > 1) {
      selftest.expectEqual(depend[split[0]], split[1]);
    } else {
      var exists = _.has(depend, split[0]);
      selftest.expectEqual(exists, true);
    }
    i++;
  });
  selftest.expectEqual(packages.length, i);
};

// Add packages to an app. Change the contents of the packages and their
// dependencies, make sure that the app still refreshes.
selftest.define("change packages", ['test-package-server'], function () {
  var s = new Sandbox();
  var run;

  // Starting a run
  s.createApp("myapp", "package-tests");
  s.cd("myapp");
  s.set("METEOR_TEST_TMP", files.mkdtemp());
  run = s.run();
  run.waitSecs(5);
  run.match("myapp");
  run.match("proxy");
  run.match("MongoDB");
  run.waitSecs(5);
  run.match("your app");
  run.waitSecs(5);
  run.match("running at");
  run.match("localhost");
  // Add the local package 'say-something'. It should print a message.
  s.write(".meteor/packages", "standard-app-packages \n say-something");
  run.waitSecs(3);
  run.match("initial");
  run.match("restarted");

  // Modify the local package 'say'something'.
  s.cd("packages/say-something", function () {
    s.write("foo.js", "console.log(\"another\");");
  });
  run.waitSecs(12);
  run.match("another");
  run.match("restarted");

  // Add a local package depends-on-plugin.
  s.write(".meteor/packages", "standard-app-packages \n depends-on-plugin");
  run.waitSecs(2);
  run.match("foobar");
  run.match("restarted");

  // Change something in the plugin.
  s.cd("packages/contains-plugin/plugin", function () {
    s.write("plugin.js", "console.log(\"edit\");");
  });
  run.waitSecs(2);
  run.match("edit");
  run.match("foobar!");
  run.match("restarted");

  // In a local package, add a dependency on a different package.  In this case,
  // package2.js contains an onUse call that tells it to use accounts-base (a
  // core package that is not already included in the app)
  s.cp('packages/contains-plugin/package2.js',
         'packages/contains-plugin/package.js');
  run.waitSecs(2);
  run.match("edit");
  run.match("foobar!");
  run.match("restarted");

  // Add packages to sub-programs of an app. Make sure that the correct change
  // is propagated to its versions file.
  s.cp('programs/empty/package2.js', 'programs/empty/package.js');

  run.waitSecs(2);
  run.match("restarted");

  // Switch back to say-something for a moment.
  s.write(".meteor/packages", "standard-app-packages \n say-something");
  run.waitSecs(3);
  run.match("another");
  run.match("restarted");
  run.stop();

  s.rename('packages/say-something', 'packages/shout-something');
  s.write(".meteor/packages", "standard-app-packages \n shout-something");
  s.cd("packages/shout-something", function () {
    s.write("foo.js", "console.log(\"louder\");");
  });

  run = s.run();
  run.waitSecs(5);
  run.match("myapp");
  run.match("proxy");
  run.match("MongoDB");
  run.waitSecs(5);
  run.match("louder");  // the package actually loaded
  run.match("your app");
  run.waitSecs(5);
  run.match("running at");
  run.match("localhost");
  run.stop();
});


// Add packages through the command line, and make sure that the correct set of
// changes is reflected in .meteor/packages, .meteor/versions and list
<<<<<<< HEAD
selftest.define("add packages", ["net"], function () {
=======
selftest.define("add packages", ["net", "test-package-server"], function () {
>>>>>>> e59fb948
  var s = new Sandbox();
  var run;

  // Starting a run
  s.createApp("myapp", "package-tests");
  s.cd("myapp");
  s.set("METEOR_TEST_TMP", files.mkdtemp());
  s.set("METEOR_OFFLINE_CATALOG", "t");

  run = s.run("add", "accounts-base");

  run.match("accounts-base: A user account system");
  run.expectExit(0);

  checkPackages(s,
                ["standard-app-packages", "accounts-base"]);

  run = s.run("--once");

  run = s.run("add", "say-something@1.0.0");
  run.match("say-something: print to console");
  run.expectExit(0);

  checkPackages(s,
                ["standard-app-packages", "accounts-base",  "say-something@1.0.0"]);

  run = s.run("add", "depends-on-plugin");
  run.match(" added");
  run.match("depends-on-plugin");
  run.expectExit(0);

  checkPackages(s,
                ["standard-app-packages", "accounts-base",
                 "say-something@1.0.0", "depends-on-plugin"]);

  checkVersions(s,
                ["accounts-base",  "depends-on-plugin",
                 "say-something",  "standard-app-packages",
                 "contains-plugin@1.1.0"]);

  run = s.run("remove", "say-something");
  run.match("Removed top-level dependency on say-something.");
  checkVersions(s,
                ["accounts-base",  "depends-on-plugin",
                 "standard-app-packages",
                 "contains-plugin"]);

  run = s.run("remove", "depends-on-plugin");
  run.match("removed contains-plugin");
  run.match("removed depends-on-plugin");
  run.match("Removed top-level dependency on depends-on-plugin.");

  checkVersions(s,
                ["accounts-base",
                 "standard-app-packages"]);
  run = s.run("list");
  run.match("standard-app-packages");
  run.match("accounts-base");

  // Add packages to sub-programs of an app. Make sure that the correct change
  // is propagated to its versions file.
  s.cp('programs/empty/package2.js', 'programs/empty/package.js');

  // Don't add the file to packages.
  run = s.run("list");
  run.match("standard-app-packages");
  run.match("accounts-base");

  // Do add the file to versions.
  checkVersions(s,
                ["accounts-base",  "depends-on-plugin",
                 "standard-app-packages",
                 "contains-plugin"]);

  // Add a description-less package. Check that no weird things get
  // printed (like "added no-description: undefined").
  run = s.run("add", "no-description");
  run.match("no-description\n");
  run.expectEnd();
  run.expectExit(0);
});

// Removes the local data.json file from disk.
var cleanLocalCache = function () {
  var config = require("../config.js");
  var storage =  config.getPackageStorage();
  if (fs.existsSync(storage)) {
    fs.unlinkSync(storage);
  }
};

var publishMostBasicPackage = function (s, fullPackageName) {
  var run = s.run("create", "--package", fullPackageName);
  run.waitSecs(15);
  run.expectExit(0);
  run.match(fullPackageName);

  s.cd(fullPackageName, function () {
    run = s.run("publish", "--create");
    run.waitSecs(15);
    run.expectExit(0);
    run.match("Done");
  });
};

var publishReleaseInNewTrack = function (s, releaseTrack, tool, packages) {
  var relConf = {
    track: releaseTrack,
    version: "0.9",
    recommended: "true",
    description: "a test release",
    tool: tool + "@1.0.0",
    packages: packages
  };
  s.write("release.json", JSON.stringify(relConf, null, 2));
  run = s.run("publish-release", "release.json", "--create-track");
  run.waitSecs(15);
  run.match("Done");
  run.expectExit(0);
};

// Add packages through the command line, and make sure that the correct set of
// changes is reflected in .meteor/packages, .meteor/versions and list
selftest.define("sync local catalog", ["slow", "net", "test-package-server"],  function () {
  var s = new Sandbox();
  var run;

  s.set("METEOR_TEST_TMP", files.mkdtemp());
  testUtils.login(s, username, password);
  var packageName = utils.randomToken();
  var fullPackageName = username + ":" + packageName;
  var releaseTrack = username + ":TEST-" + utils.randomToken().toUpperCase();

  // First test -- pretend that the user has downloaded meteor for the purpose
  // of running a package or an app. Create a package. Clean out the
  // data.json, then try to do things with them.

  publishMostBasicPackage(s, fullPackageName);

  // Publish a release.  This release is super-fake: the tool is a package that
  // is not actually a tool, for example. That's OK for our purposes for now,
  // because we only care about the tool version if we run an app from it.
  var packages = {};
  packages[fullPackageName] = "1.0.0";
  publishReleaseInNewTrack(s, releaseTrack, fullPackageName /*tool*/, packages);

  // Create a package that has a versionsFrom for the just-published release.
  var newPack = fullPackageName + "2";
  s.createPackage(newPack, "package-of-two-versions");
  s.cd(newPack, function() {
    var packOpen = s.read("package.js");
    packOpen = packOpen + "\nPackage.onUse(function(api) { \n" +
      "api.versionsFrom(\"" + releaseTrack + "@0.9\");\n" +
      "api.use(\"" + fullPackageName + "\"); });";
    s.write("package.js", packOpen);
  });

  // Clear the local data cache by deleting the data.json file that we are
  // reading our package data from. We now have no data about server contents,
  // including the release that we just published, so we have to sync to the
  // server to get that information.
  cleanLocalCache();

  // Try to publish the package. Since the package references the release that
  // we just published, it needs to resync with the server in order to be able
  // to compile itself.
  s.cd(newPack, function() {
    run = s.run("publish", "--create");
    run.waitSecs(20);
    run.match("Done");
    run.expectExit(0);
  });

  // Part 2.
  // Make an app. It is basically an app.
  cleanLocalCache();
  run = s.run("create", "testApp");
  run.waitSecs(10);
  run.expectExit(0);

  // Remove data.json again.
  cleanLocalCache();

  // Add our newly-created package to the app. That package only exists on the
  // server, so we need to sync to get it.
  s.cd("testApp", function () {
    run = s.run("add", newPack);
    run.waitSecs(5);
    run.match(/  added .*2 at version 1.0.0/);
    run.match(/  added .* at version 1.0.0/);
    run.match("Test package");
    run.expectExit(0);

    // Run the app!
    run = s.run();
    run.waitSecs(15);
    run.match("running at");
    run.match("localhost");
    run.stop();

    // Remove data.json; run again! Make sure that we sync, because we are using
    // a package that we don't know about. This is a pretty good imitation of
    // the following workflow: you check out your friend's app from github, then
    // run your newly installed meteor. So, clearly, it should not fail.
    cleanLocalCache();
    run = s.run();
    run.waitSecs(15);
    run.match("running at");
    run.match("localhost");
    run.stop();
  });

});

// `packageName` should be a full package name (i.e. <username>:<package
// name>), and the sandbox should be logged in as that username.
var createAndPublishPackage = function (s, packageName) {
  var run = s.run("create", "--package", packageName);
  run.waitSecs(10);
  run.expectExit(0);
  s.cd(packageName);

  run = s.run("publish", "--create");
  run.waitSecs(25);
  run.expectExit(0);

  s.cd("..");
};

selftest.define("release track defaults to METEOR-CORE",
                ["net", "test-package-server"], function () {
  var s = new Sandbox();
  s.set("METEOR_TEST_TMP", files.mkdtemp());
  testUtils.login(s, username, password);
  var packageName = utils.randomToken();
  var fullPackageName = username + ":" + packageName;
  var releaseVersion = utils.randomToken();

  // Create a package that has a versionsFrom for the just-published
  // release, but without the release track present in the call to
  // `versionsFrom`. This implies that it should be prefixed
  // by "METEOR-CORE@"
  var newPack = fullPackageName;
  s.createPackage(newPack, "package-of-two-versions");
  s.cd(newPack, function() {
    var packOpen = s.read("package.js");
    packOpen = packOpen + "\nPackage.onUse(function(api) { \n" +
      "api.versionsFrom(\"" + releaseVersion + "\");\n" +
      "api.use(\"" + fullPackageName + "\"); });";
    s.write("package.js", packOpen);
  });

  // Try to publish the package. The error message should demonstrate
  // that we indeed default to the METEOR-CORE release track when not
  // specified.
  s.cd(newPack, function() {
    var run = s.run("publish", "--create");
    run.waitSecs(20);
    run.matchErr("Unknown release METEOR-CORE@" + releaseVersion);
    run.expectExit(8);
  });
});


selftest.define("update server package data unit test",
                ["net", "test-package-server"], function () {
  var packageStorageFileDir = files.mkdtemp("update-server-package-data");
  var packageStorageFile = path.join(packageStorageFileDir, "data.json");
  var opts = {
    packageStorageFile: packageStorageFile,
    useShortPages: true
  };

  var s = new Sandbox();
  var run;

  testUtils.login(s, username, password);

  // Get the current data from the server. Once we publish new packages,
  // we'll check that all this data still appears on disk and hasn't
  // been overwritten.
  var data = packageClient.updateServerPackageData({ syncToken: {} });

  var packageNames = [];

  // Publish more than a page worth of packages. When we pass the
  // `useShortPages` options, the server will send 3 records at a time
  // instead of 100.
  _.times(5, function (i) {
    var packageName = username + ":" + utils.randomToken();
    createAndPublishPackage(s, packageName);
    packageNames.push(packageName);
  });

  var newData = packageClient.updateServerPackageData(data);
  var newOnDiskData = packageClient.loadCachedServerData(packageStorageFile);

  // Check that we didn't lose any data.
  _.each(data.collections, function (collectionData, name) {
    _.each(collectionData, function (record, i) {
      selftest.expectEqual(newData.collections[name][i], record);

      var onDisk = newOnDiskData.collections[name][i];

      // XXX Probably because we're using JSON.parse/stringify instead
      // of EJSON to serialize/deserialize to disk, we can't compare
      // records with date fields using `selftest.expectEqual`.
      _.each(
        ["lastUpdated", "published", "buildPublished"],
        function (dateFieldName) {
          if (record[dateFieldName]) {
            selftest.expectEqual(new Date(onDisk[dateFieldName]),
                                 new Date(record[dateFieldName]));
          } else {
            selftest.expectEqual(onDisk[dateFieldName], record[dateFieldName]);
          }

          delete onDisk[dateFieldName];
          delete record[dateFieldName];
        }
      );

      selftest.expectEqual(onDisk, record);
    });
  });

  // Check that our newly published packages appear in newData and on disk.
  _.each(packageNames, function (name) {
    var found = _.findWhere(newData.collections.packages, { name: name });
    selftest.expectEqual(!! found, true);
    var foundOnDisk = _.findWhere(newOnDiskData.collections.packages,
                                  { name: name });
    selftest.expectEqual(!! foundOnDisk, true);
  });
});<|MERGE_RESOLUTION|>--- conflicted
+++ resolved
@@ -180,11 +180,7 @@
 
 // Add packages through the command line, and make sure that the correct set of
 // changes is reflected in .meteor/packages, .meteor/versions and list
-<<<<<<< HEAD
-selftest.define("add packages", ["net"], function () {
-=======
 selftest.define("add packages", ["net", "test-package-server"], function () {
->>>>>>> e59fb948
   var s = new Sandbox();
   var run;
 
