--- conflicted
+++ resolved
@@ -43,17 +43,19 @@
   run.matchErr("Username:");
   run.write("test\n");
   run.matchErr("Password:");
-<<<<<<< HEAD
   run.write("whatever\n");
-  run.waitSecs(5);
+  run.waitSecs(commandTimeoutSecs);
   run.matchErr("failed");
   run.expectExit(1);
-=======
+
+  run = s.run('login');
+  run.matchErr("Username:");
+  run.write("test\n");
+  run.matchErr("Password:");
   run.write("testtest\n");
   run.waitSecs(commandTimeoutSecs);
   run.matchErr("Logged in as test.");
   run.expectExit(0);
->>>>>>> 8f9f793c
 
   // XXX test login by email
 
