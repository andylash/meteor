--- conflicted
+++ resolved
@@ -131,11 +131,7 @@
     if (isLocalUniverse()) {
       return localhostOffset(20);
     } else {
-<<<<<<< HEAD
-      return getUniverse().replace(/^www\./, 'packages-atmosphere.');
-=======
       return getUniverse().replace(/^www\./, 'packages.');
->>>>>>> 337fbd96
     }
   },
 
