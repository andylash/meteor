var path = require('path');
var os = require('os');
var _ = require('underscore');
var semver = require('semver');
var files = require('./files.js');
var watch = require('./watch.js');
var bundler = require('./bundler.js');
var Builder = require('./builder.js');
var project = require('./project.js');
var buildmessage = require('./buildmessage.js');
var meteorNpm = require('./meteor-npm.js');
var archinfo = require(path.join(__dirname, 'archinfo.js'));
var linker = require(path.join(__dirname, 'linker.js'));
var unipackage = require('./unipackage.js');
var fs = require('fs');
var sourcemap = require('source-map');
var tropohouse = require('./tropohouse.js');

// Whenever you change anything about the code that generates unipackages, bump
// this version number. The idea is that the "format" field of the unipackage
// JSON file only changes when the actual specified structure of the
// unipackage/slice changes, but this version (which is build-tool-specific) can
// change when the the contents (not structure) of the built output changes. So
// eg, if we improve the linker's static analysis, this should be bumped.
//
// You should also update this whenever you update any of the packages used
// directly by the unipackage creation process (eg js-analyze) since they do not
// end up as watched dependencies. (At least for now, packages only used in
// target creation (eg minifiers and dev-bundle-fetcher) don't require you to
// update BUILT_BY, though you will need to quit and rerun "meteor run".)
exports.BUILT_BY = 'meteor/10';

// Like Perl's quotemeta: quotes all regexp metacharacters. See
//   https://github.com/substack/quotemeta/blob/master/index.js
var quotemeta = function (str) {
    return String(str).replace(/(\W)/g, '\\$1');
};

var rejectBadPath = function (p) {
  if (p.match(/\.\./))
    throw new Error("bad path: " + p);
};

var parseSpec = function (spec) {
  var m = spec.match(/^([^\/@]+)(\/([^@]+))?(@(.+))?$/)
  if (! m)
    throw new Error("Bad package spec: " + spec);
  var ret = { package: m[1] };
  if (m[3])
    ret.slice = m[3];
  if (m[5])
    ret.constraint = m[5];
  return ret;
};

<<<<<<< HEAD
// Given a semver version string, return the earliest semver for which
// we are a replacement. This is used to compute the default
// earliestCompatibleVersion.
var earliestCompatible = function (version) {
  // This is not the place to check to see if version parses as
  // semver. That should have been done when we first received it from
  // the user.
  var m = version.match(/^(\d)+\./);
  if (! m)
    throw new Error("not a valid version: " + version);
  return m[1] + ".0.0";
};

// A sort comparator to order files into load order.
var loadOrderSort = function (a, b) {
  // XXX HUGE HACK --
  // push html (template) files ahead of everything else. this is
  // important because the user wants to be able to say
  // Template.foo.events = { ... }
  //
  // maybe all of the templates should go in one file? packages should
  // probably have a way to request this treatment (load order
  // dependency tags?) .. who knows.
  var ishtml_a = path.extname(a) === '.html';
  var ishtml_b = path.extname(b) === '.html';
  if (ishtml_a !== ishtml_b) {
    return (ishtml_a ? -1 : 1);
  }
=======
// Returns a sort comparator to order files into load order.
// templateExtensions should be a list of extensions like 'html'
// which should be loaded before other extensions.
var loadOrderSort = function (templateExtensions) {
  var templateExtnames = {};
  _.each(templateExtensions, function (extension) {
    templateExtnames['.' + extension] = true;
  });

  return function (a, b) {
    // XXX MODERATELY SIZED HACK --
    // push template files ahead of everything else. this is
    // important because the user wants to be able to say
    //   Template.foo.events = { ... }
    // in a JS file and not have to worry about ordering it
    // before the corresponding .html file.
    //
    // maybe all of the templates should go in one file?
    var isTemplate_a = _.has(templateExtnames, path.extname(a));
    var isTemplate_b = _.has(templateExtnames, path.extname(b));
    if (isTemplate_a !== isTemplate_b) {
      return (isTemplate_a ? -1 : 1);
    }
>>>>>>> 42a65d07

    // main.* loaded last
    var ismain_a = (path.basename(a).indexOf('main.') === 0);
    var ismain_b = (path.basename(b).indexOf('main.') === 0);
    if (ismain_a !== ismain_b) {
      return (ismain_a ? 1 : -1);
    }

    // /lib/ loaded first
    var islib_a = (a.indexOf(path.sep + 'lib' + path.sep) !== -1 ||
                   a.indexOf('lib' + path.sep) === 0);
    var islib_b = (b.indexOf(path.sep + 'lib' + path.sep) !== -1 ||
                   b.indexOf('lib' + path.sep) === 0);
    if (islib_a !== islib_b) {
      return (islib_a ? -1 : 1);
    }

    // deeper paths loaded first.
    var len_a = a.split(path.sep).length;
    var len_b = b.split(path.sep).length;
    if (len_a !== len_b) {
      return (len_a < len_b ? 1 : -1);
    }

    // otherwise alphabetical
    return (a < b ? -1 : 1);
  };
};

///////////////////////////////////////////////////////////////////////////////
// Slice
///////////////////////////////////////////////////////////////////////////////

// Options:
// - name [required]
// - arch [required]
// - uses
// - implies
// - getSourcesFunc
// - exports
// - watchSet
// - nodeModulesPath
//
// Do not include the source files in watchSet. They will be
// added at compile time when the sources are actually read.
var Slice = function (pkg, options) {
  var self = this;
  options = options || {};
  self.pkg = pkg;

  // Name for this slice. For example, the "client" in "ddp.client"
  // (which, NB, we might load on server arches).
  self.sliceName = options.name;

  // The architecture (fully or partially qualified) that can use this
  // slice.
  self.arch = options.arch;

  // Unique ID for this slice. Unique across all slices of all
  // packages, but constant across reloads of this slice.
  self.id = pkg.id + "." + options.name + "@" + self.arch;

  // Packages used. The ordering is significant only for determining
  // import symbol priority (it doesn't affect load order), and a
  // given package could appear more than once in the list, so code
  // that consumes this value will need to guard appropriately. Each
  // element in the array has keys:
  // - package: the package name
  // - slice: the slice name (optional)
  // - unordered: If true, we don't want the package's imports and we
  //   don't want to force the package to load before us. We just want
  //   to ensure that it loads if we load.
  // - weak: If true, we don't *need* to load the other package, but
  //   if the other package ends up loaded in the target, it must
  //   be forced to load before us. We will not get its imports
  //   or plugins.
  // It is an error for both unordered and weak to be true, because
  // such a dependency would have no effect.
  //
  // In most places, you want to use slice.eachUsedSlice() instead of
  // slice.uses, which also takes into account implied packages.
  self.uses = options.uses;

  // Packages which are "implied" by using this package. If a slice X uses this
  // slice Y, and Y implies Z, then X will effectively use Z as well (and get
  // its imports and plugins).  An array of objects of the same type as the
  // elements of self.uses (although for now unordered and weak are not
  // allowed).
  self.implies = options.implies || [];

  // A function that returns the source files for this slice. Array of objects
  // with keys "relPath" and "fileOptions". Null if loaded from unipackage.
  //
  // fileOptions is optional and represents arbitrary options passed to
  // "api.add_files"; they are made available on to the plugin as
  // compileStep.fileOptions.
  //
  // This is a function rather than a literal array because for an
  // app, we need to know the file extensions registered by the
  // plugins in order to compute the sources list, so we have to wait
  // until build time (after we have loaded any plugins, including
  // local plugins in this package) to compute this.
  self.getSourcesFunc = options.getSourcesFunc || null;

  // True if this slice is not permitted to have any exports, and in fact should
  // not even define `Package.name` (ie, test slices).
  self.noExports = options.noExports || false;

  // Symbols that this slice should export. List of symbols (as strings). Null
  // on built packages (see packageVariables instead), or in packages where
  // noExports is set.
  self.declaredExports = options.declaredExports || null;

  // Files and directories that we want to monitor for changes in
  // development mode, such as source files and package.js, as a watch.WatchSet.
  self.watchSet = options.watchSet || new watch.WatchSet();

  // Has this slice been compiled?
  self.isBuilt = false;

  // Prelink output.
  //
  // 'prelinkFiles' is the partially linked JavaScript code (an
  // array of objects with keys 'source' and 'servePath', both strings -- see
  // prelink() in linker.js)
  //
  // 'packageVariables' are are variables that are syntactically globals in our
  // input files and which we capture with a package-scope closure. A list of
  // objects with keys 'name' (required) and 'export' (true, 'tests', or falsy).
  //
  // Both of these are saved into slices on disk, and are inputs into the final
  // link phase, which inserts the final JavaScript resources into
  // 'resources'. Set only when isBuilt is true.
  self.prelinkFiles = null;
  self.packageVariables = null;

  // All of the data provided for eventual inclusion in the bundle,
  // other than JavaScript that still needs to be fed through the
  // final link stage. A list of objects with these keys:
  //
  // type: "js", "css", "head", "body", "asset"
  //
  // data: The contents of this resource, as a Buffer. For example,
  // for "head", the data to insert in <head>; for "js", the
  // JavaScript source code (which may be subject to further
  // processing such as minification); for "asset", the contents of a
  // static resource such as an image.
  //
  // servePath: The (absolute) path at which the resource would prefer
  // to be served. Interpretation varies by type. For example, always
  // honored for "asset", ignored for "head" and "body", sometimes
  // honored for CSS but ignored if we are concatenating.
  //
  // sourceMap: Allowed only for "js". If present, a string.
  //
  // Set only when isBuilt is true.
  self.resources = null;

  // Absolute path to the node_modules directory to use at runtime to
  // resolve Npm.require() calls in this slice. null if this slice
  // does not have a node_modules.
  self.nodeModulesPath = options.nodeModulesPath;
};

_.extend(Slice.prototype, {
  // Move the slice to the 'built' state. Process all source files
  // through the appropriate handlers and run the prelink phase on any
  // resulting JavaScript. Also add all provided source files to the
  // package dependencies. Sets fields such as dependencies, exports,
  // prelinkFiles, packageVariables, and resources.
  build: function () {
    var self = this;
    var isApp = ! self.pkg.name;

    if (self.isBuilt)
      throw new Error("slice built twice?");

    var resources = [];
    var js = [];

    // Preemptively check to make sure that each of the packages we
    // reference actually exist. If we find a package that doesn't
    // exist, emit an error and remove it from the package list. That
    // way we get one error about it instead of a new error at each
    // stage in the build process in which we try to retrieve the
    // package.
    _.each(['uses', 'implies'], function (field) {
      var scrubbed = [];
      _.each(self[field], function (u) {
        var pkg = self.pkg.library.get(u.package, { throwOnError: false });
/*       if (! pkg) {
          buildmessage.error("no such package: '" + u.package + "'");
          // recover by omitting this package from the field
        } else */
          scrubbed.push(u);
      });
      self[field] = scrubbed;
    });

    var addAsset = function (contents, relPath, hash) {
      // XXX hack
      if (!self.pkg.name)
        relPath = relPath.replace(/^(private|public)\//, '');

      resources.push({
        type: "asset",
        data: contents,
        path: relPath,
        servePath: path.join(self.pkg.serveRoot, relPath),
        hash: hash
      });

      self.pkg.sources.push(relPath);
    };

    _.each(self.getSourcesFunc(), function (source) {
      var relPath = source.relPath;
      var fileOptions = _.clone(source.fileOptions) || {};
      var absPath = path.resolve(self.pkg.sourceRoot, relPath);
      var filename = path.basename(relPath);
      var handler = !fileOptions.isAsset && self._getSourceHandler(filename);
      var file = watch.readAndWatchFileWithHash(self.watchSet, absPath);
      var contents = file.contents;

      self.pkg.sources.push(relPath);

      if (contents === null) {
        buildmessage.error("File not found: " + source.relPath);
        // recover by ignoring
        return;
      }

      if (! handler) {
        // If we don't have an extension handler, serve this file as a
        // static resource on the client, or ignore it on the server.
        //
        // XXX This is pretty confusing, especially if you've
        // accidentally forgotten a plugin -- revisit?
        addAsset(contents, relPath, file.hash);
        return;
      }

      // This object is called a #CompileStep and it's the interface
      // to plugins that define new source file handlers (eg,
      // Coffeescript).
      //
      // Fields on CompileStep:
      //
      // - arch: the architecture for which we are building
      // - inputSize: total number of bytes in the input file
      // - inputPath: the filename and (relative) path of the input
      //   file, eg, "foo.js". We don't provide a way to get the full
      //   path because you're not supposed to read the file directly
      //   off of disk. Instead you should call read(). That way we
      //   can ensure that the version of the file that you use is
      //   exactly the one that is recorded in the dependency
      //   information.
      // - pathForSourceMap: If this file is to be included in a source map,
      //   this is the name you should use for it in the map.
      // - rootOutputPath: on browser targets, for resources such as
      //   stylesheet and static assets, this is the root URL that
      //   will get prepended to the paths you pick for your output
      //   files so that you get your own namespace, for example
      //   '/packages/foo'. null on non-browser targets
      // - fileOptions: any options passed to "api.add_files"; for
      //   use by the plugin. The built-in "js" plugin uses the "bare"
      //   option for files that shouldn't be wrapped in a closure.
      // - declaredExports: An array of symbols exported by this slice, or null
      //   if it may not export any symbols (eg, test slices). This is used by
      //   CoffeeScript to ensure that it doesn't close over those symbols, eg.
      // - read(n): read from the input file. If n is given it should
      //   be an integer, and you will receive the next n bytes of the
      //   file as a Buffer. If n is omitted you get the rest of the
      //   file.
      // - appendDocument({ section: "head", data: "my markup" })
      //   Browser targets only. Add markup to the "head" or "body"
      //   section of the document.
      // - addStylesheet({ path: "my/stylesheet.css", data: "my css",
      //                   sourceMap: "stringified json sourcemap"})
      //   Browser targets only. Add a stylesheet to the
      //   document. 'path' is a requested URL for the stylesheet that
      //   may or may not ultimately be honored. (Meteor will add
      //   appropriate tags to cause the stylesheet to be loaded. It
      //   will be subject to any stylesheet processing stages in
      //   effect, such as minification.)
      // - addJavaScript({ path: "my/program.js", data: "my code",
      //                   sourcePath: "src/my/program.js",
      //                   bare: true })
      //   Add JavaScript code, which will be namespaced into this
      //   package's environment (eg, it will see only the exports of
      //   this package's imports), and which will be subject to
      //   minification and so forth. Again, 'path' is merely a hint
      //   that may or may not be honored. 'sourcePath' is the path
      //   that will be used in any error messages generated (eg,
      //   "foo.js:4:1: syntax error"). It must be present and should
      //   be relative to the project root. Typically 'inputPath' will
      //   do handsomely. "bare" means to not wrap the file in
      //   a closure, so that its vars are shared with other files
      //   in the module.
      // - addAsset({ path: "my/image.png", data: Buffer })
      //   Add a file to serve as-is over HTTP (browser targets) or
      //   to include as-is in the bundle (os targets).
      //   This time `data` is a Buffer rather than a string. For
      //   browser targets, it will be served at the exact path you
      //   request (concatenated with rootOutputPath). For server
      //   targets, the file can be retrieved by passing path to
      //   Assets.getText or Assets.getBinary.
      // - error({ message: "There's a problem in your source file",
      //           sourcePath: "src/my/program.ext", line: 12,
      //           column: 20, func: "doStuff" })
      //   Flag an error -- at a particular location in a source
      //   file, if you like (you can even indicate a function name
      //   to show in the error, like in stack traces). sourcePath,
      //   line, column, and func are all optional.
      //
      // XXX for now, these handlers must only generate portable code
      // (code that isn't dependent on the arch, other than 'browser'
      // vs 'os') -- they can look at the arch that is provided
      // but they can't rely on the running on that particular arch
      // (in the end, an arch-specific slice will be emitted only if
      // there are native node modules). Obviously this should
      // change. A first step would be a setOutputArch() function
      // analogous to what we do with native node modules, but maybe
      // what we want is the ability to ask the plugin ahead of time
      // how specific it would like to force builds to be.
      //
      // XXX we handle encodings in a rather cavalier way and I
      // suspect we effectively end up assuming utf8. We can do better
      // than that!
      //
      // XXX addAsset probably wants to be able to set MIME type and
      // also control any manifest field we deem relevant (if any)
      //
      // XXX Some handlers process languages that have the concept of
      // include files. These are problematic because we need to
      // somehow instrument them to get the names and hashs of all of
      // the files that they read for dependency tracking purposes. We
      // don't have an API for that yet, so for now we provide a
      // workaround, which is that _fullInputPath contains the full
      // absolute path to the input files, which allows such a plugin
      // to set up its include search path. It's then on its own for
      // registering dependencies (for now..)
      //
      // XXX in the future we should give plugins an easy and clean
      // way to return errors (that could go in an overall list of
      // errors experienced across all files)
      var readOffset = 0;
      var compileStep = {
        inputSize: contents.length,
        inputPath: relPath,
        _fullInputPath: absPath, // avoid, see above..
        // XXX duplicates _pathForSourceMap() in linker
        pathForSourceMap: (
          self.pkg.name
            ? self.pkg.name + "/" + relPath
            : path.basename(relPath)),
        // null if this is an app. intended to be used for the sources
        // dictionary for source maps.
        packageName: self.pkg.name,
        rootOutputPath: self.pkg.serveRoot,
        arch: self.arch,
        archMatches: function (pattern) {
          return archinfo.matches(self.arch, pattern);
        },
        fileOptions: fileOptions,
        declaredExports: _.pluck(self.declaredExports, 'name'),
        read: function (n) {
          if (n === undefined || readOffset + n > contents.length)
            n = contents.length - readOffset;
          var ret = contents.slice(readOffset, readOffset + n);
          readOffset += n;
          return ret;
        },
        appendDocument: function (options) {
          if (! archinfo.matches(self.arch, "browser"))
            throw new Error("Document sections can only be emitted to " +
                            "browser targets");
          if (options.section !== "head" && options.section !== "body")
            throw new Error("'section' must be 'head' or 'body'");
          if (typeof options.data !== "string")
            throw new Error("'data' option to appendDocument must be a string");
          resources.push({
            type: options.section,
            data: new Buffer(options.data, 'utf8')
          });
        },
        addStylesheet: function (options) {
          if (! archinfo.matches(self.arch, "browser"))
            throw new Error("Stylesheets can only be emitted to " +
                            "browser targets");
          if (typeof options.data !== "string")
            throw new Error("'data' option to addStylesheet must be a string");
          resources.push({
            type: "css",
            data: new Buffer(options.data, 'utf8'),
            servePath: path.join(self.pkg.serveRoot, options.path),
            sourceMap: options.sourceMap
          });
        },
        addJavaScript: function (options) {
          if (typeof options.data !== "string")
            throw new Error("'data' option to addJavaScript must be a string");
          if (typeof options.sourcePath !== "string")
            throw new Error("'sourcePath' option must be supplied to addJavaScript. Consider passing inputPath.");
          if (options.bare && ! archinfo.matches(self.arch, "browser"))
            throw new Error("'bare' option may only be used for browser targets");
          js.push({
            source: options.data,
            sourcePath: options.sourcePath,
            servePath: path.join(self.pkg.serveRoot, options.path),
            bare: !!options.bare,
            sourceMap: options.sourceMap
          });
        },
        addAsset: function (options) {
          if (! (options.data instanceof Buffer))
            throw new Error("'data' option to addAsset must be a Buffer");
          addAsset(options.data, options.path);
        },
        error: function (options) {
          buildmessage.error(options.message || ("error building " + relPath), {
            file: options.sourcePath,
            line: options.line ? options.line : undefined,
            column: options.column ? options.column : undefined,
            func: options.func ? options.func : undefined
          });
        }
      };

      try {
        (buildmessage.markBoundary(handler))(compileStep);
      } catch (e) {
        e.message = e.message + " (compiling " + relPath + ")";
        buildmessage.exception(e);

        // Recover by ignoring this source file (as best we can -- the
        // handler might already have emitted resources)
      }
    });

    // Phase 1 link

    // Load jsAnalyze from the js-analyze package... unless we are the
    // js-analyze package, in which case never mind. (The js-analyze package's
    // default slice is not allowed to depend on anything!)
    var jsAnalyze = null;
    if (! _.isEmpty(js) && self.pkg.name !== "js-analyze") {
      jsAnalyze = unipackage.load({
        library: self.pkg.library,
        packages: ["js-analyze"]
      })["js-analyze"].JSAnalyze;
    }

    var results = linker.prelink({
      inputFiles: js,
      useGlobalNamespace: isApp,
      combinedServePath: isApp ? null :
        "/packages/" + self.pkg.name +
        (self.sliceName === "main" ? "" : (":" + self.sliceName)) + ".js",
      name: self.pkg.name || null,
      declaredExports: _.pluck(self.declaredExports, 'name'),
      jsAnalyze: jsAnalyze
    });

    // Add dependencies on the source code to any plugins that we could have
    // used. We need to depend even on plugins that we didn't use, because if
    // they were changed they might become relevant to us. This means that we
    // end up depending on every source file contributing to all plugins in the
    // packages we use (including source files from other packages that the
    // plugin program itself uses), as well as the package.js file from every
    // package we directly use (since changing the package.js may add or remove
    // a plugin).
    _.each(self._activePluginPackages(), function (otherPkg) {
      self.watchSet.merge(otherPkg.pluginWatchSet);
      // XXX this assumes this is not overwriting something different
      self.pkg.pluginProviderPackageDirs[otherPkg.name] =
        otherPkg.packageDirectoryForBuildInfo;
    });

    self.prelinkFiles = results.files;

    self.packageVariables = [];
    var packageVariableNames = {};
    _.each(self.declaredExports, function (symbol) {
      if (_.has(packageVariableNames, symbol.name))
        return;
      self.packageVariables.push({
        name: symbol.name,
        export: symbol.testOnly? "tests" : true
      });
      packageVariableNames[symbol.name] = true;
    });
    _.each(results.assignedVariables, function (name) {
      if (_.has(packageVariableNames, name))
        return;
      self.packageVariables.push({
        name: name
      });
      packageVariableNames[name] = true;
    });
    // Forget about the *declared* exports; what matters is packageVariables
    // now.
    self.declaredExports = null;

    self.resources = resources;
    self.isBuilt = true;
  },

  // Get the resources that this function contributes to a bundle, in
  // the same format as self.resources as documented above. This
  // includes static assets and fully linked JavaScript.
  //
  // @param bundleArch The architecture targeted by the bundle. Might
  // be more specific than self.arch.
  //
  // It is when you call this function that we read our dependent
  // packages and commit to whatever versions of them we currently
  // have in the library -- at least for the purpose of imports, which
  // is resolved at bundle time. (On the other hand, when it comes to
  // the extension handlers we'll use, we previously commited to those
  // versions at package build ('compile') time.)
  getResources: function (bundleArch) {
    var self = this;
    var library = self.pkg.library;

    if (! self.isBuilt)
      throw new Error("getting resources of unbuilt slice?" + self.pkg.name + " " + self.sliceName + " " + self.arch);

    if (! archinfo.matches(bundleArch, self.arch))
      throw new Error("slice of arch '" + self.arch + "' does not support '" +
                      bundleArch + "'?");

    // Compute imports by merging the exports of all of the packages
    // we use. Note that in the case of conflicting symbols, later
    // packages get precedence.
    //
    // We don't get imports from unordered dependencies (since they may not be
    // defined yet) or from weak dependencies (because the meaning of a name
    // shouldn't be affected by the non-local decision of whether or not an
    // unrelated package in the target depends on something).
    var imports = {}; // map from symbol to supplying package name
    self.eachUsedSlice(
      bundleArch, {skipWeak: true, skipUnordered: true}, function (otherSlice) {
        if (! otherSlice.isBuilt)
          throw new Error("dependency wasn't built?");
        _.each(otherSlice.packageVariables, function (symbol) {
          // Slightly hacky implementation of test-only exports.
          if (symbol.export === true ||
              (symbol.export === "tests" && self.sliceName === "tests"))
            imports[symbol.name] = otherSlice.pkg.name;
        });
      });

    // Phase 2 link
    var isApp = ! self.pkg.name;
    var files = linker.link({
      imports: imports,
      useGlobalNamespace: isApp,
      // XXX report an error if there is a package called global-imports
      importStubServePath: isApp && '/packages/global-imports.js',
      prelinkFiles: self.prelinkFiles,
      noExports: self.noExports,
      packageVariables: self.packageVariables,
      includeSourceMapInstructions: archinfo.matches(self.arch, "browser"),
      name: self.pkg.name || null
    });

    // Add each output as a resource
    var jsResources = _.map(files, function (file) {
      return {
        type: "js",
        data: new Buffer(file.source, 'utf8'), // XXX encoding
        servePath: file.servePath,
        sourceMap: file.sourceMap
      };
    });

    return _.union(self.resources, jsResources); // union preserves order
  },

  // Calls `callback` with each slice (of architecture matching `arch`) that is
  // "used" by this slice. This includes directly used slices, and slices that
  // are transitively "implied" by used slices. (But not slices that are used by
  // slices that we use!)  Options are skipWeak and skipUnordered, meaning to
  // ignore direct "uses" that are weak or unordered.
  eachUsedSlice: function (arch, options, callback) {
    var self = this;
    if (typeof options === "function") {
      callback = options;
      options = {};
    }

    var processedSliceId = {};
    var usesToProcess = [];
    _.each(self.uses, function (use) {
      if (options.skipUnordered && use.unordered)
        return;
      if (options.skipWeak && use.weak)
        return;
      usesToProcess.push(use);
    });

    while (!_.isEmpty(usesToProcess)) {
      var use = usesToProcess.shift();

      var slices =
            self.pkg.library.getSlices(_.pick(use, 'package', 'spec'), arch);
      _.each(slices, function (slice) {
        if (_.has(processedSliceId, slice.id))
          return;
        processedSliceId[slice.id] = true;
        callback(slice, {
          unordered: !!use.unordered,
          weak: !!use.weak
        });

        _.each(slice.implies, function (implied) {
          usesToProcess.push(implied);
        });
      });
    }
  },

  // Return an array of all plugins that are active in this slice, as
  // a list of Packages.
  _activePluginPackages: function () {
    var self = this;

    // XXX we used to include our own extensions only if we were the
    // "use" role. now we include them everywhere because we don't
    // have a special "use" role anymore. it's not totally clear to me
    // what the correct behavior should be -- we need to resolve
    // whether we think about extensions as being global to a package
    // or particular to a slice.
    // (there's also some weirdness here with handling implies, because
    // the implies field is on the target slice, but we really only care
    // about packages.)
    var ret = [self.pkg];

    // We don't use plugins from weak dependencies, because the ability to
    // compile a certain type of file shouldn't depend on whether or not some
    // unrelated package in the target has a dependency.
    //
    // We pass archinfo.host here, not self.arch, because it may be more
    // specific, and because plugins always have to run on the host
    // architecture.
    self.eachUsedSlice(archinfo.host(), {skipWeak: true}, function (usedSlice) {
      ret.push(usedSlice.pkg);
    });

    // Only need one copy of each package.
    ret = _.uniq(ret);

    _.each(ret, function (pkg) {
      pkg._ensurePluginsInitialized();
    });

    return ret;
  },

  // Get all extensions handlers registered in this slice, as a map
  // from extension (no leading dot) to handler function. Throws an
  // exception if two packages are registered for the same extension.
  _allHandlers: function () {
    var self = this;
    var ret = {};

    // We provide a hardcoded handler for *.js files.. since plugins
    // are written in JavaScript we have to start somewhere.
    _.extend(ret, {
      js: {
        handler: function (compileStep) {
          compileStep.addJavaScript({
            data: compileStep.read().toString('utf8'),
            path: compileStep.inputPath,
            sourcePath: compileStep.inputPath,
            // XXX eventually get rid of backward-compatibility "raw" name
            // XXX COMPAT WITH 0.6.4
            bare: compileStep.fileOptions.bare || compileStep.fileOptions.raw
          });
        },
        isTemplate: false
      }
    });

    _.each(self._activePluginPackages(), function (otherPkg) {
      _.each(otherPkg.sourceHandlers, function (handler, ext) {
        if (ext in ret && ret[ext] !== handler) {
          buildmessage.error(
            "conflict: two packages included in " +
              (self.pkg.name || "the app") + ", " +
              (ret[ext].pkg.name || "the app") + " and " +
              (otherPkg.name || "the app") + ", " +
              "are both trying to handle ." + ext);
          // Recover by just going with the first handler we saw
        } else {
          ret[ext] = handler;
        }
      });
    });

    return ret;
  },

  // Return a list of all of the extension that indicate source files
  // for this slice, not including leading dots. Computed based on
  // this.uses, so should only be called once that has been set.
  registeredExtensions: function () {
    var self = this;
    return _.keys(self._allHandlers());
  },

  // Return a list of all of the extensions that indicate *template* source
  // files for this slice, not including leading dots. Computed based on
  // this.uses, so should only be called once that has been set.
  registeredTemplateExtensions: function () {
    var self = this;
    var ret = [];
    _.each(self._allHandlers(), function (handler, extension) {
      if (handler.isTemplate) {
        ret.push(extension);
      }
    });
    return ret;
  },

  // Find the function that should be used to handle a source file for
  // this slice, or return null if there isn't one. We'll use handlers
  // that are defined in this package and in its immediate dependencies.
  _getSourceHandler: function (filename) {
    var self = this;
    var handlers = self._allHandlers();
    var parts = filename.split('.');
    for (var i = 0; i < parts.length; i++) {
      var extension = parts.slice(i).join('.');
      if (_.has(handlers, extension))
        return handlers[extension].handler;
    }
    return null;
  }
});

///////////////////////////////////////////////////////////////////////////////
// Packages
///////////////////////////////////////////////////////////////////////////////

// XXX This object conflates two things that now seem to be almost
// totally separate: source code for a package, and an actual built
// package that is ready to be used. In fact it contains a list of
// Slice objects about which the same thing can be said. To see the
// distinction, ask yourself, what fields are set when the package is
// initialized via initFromUnipackage?
//
// Package and Slice should each be split into two objects, eg
// PackageSource and SliceSource versus BuiltPackage and BuiltSlice
// (find better names, though).

var nextPackageId = 1;
var Package = function (library, packageDirectoryForBuildInfo) {
  var self = this;

  // A unique ID (guaranteed to not be reused in this process -- if
  // the package is reloaded, it will get a different id the second
  // time)
  self.id = nextPackageId++;

  // The name of the package, or null for an app pseudo-package or
  // collection. The package's exports will reside in Package.<name>.
  // When it is null it is linked like an application instead of like
  // a package.
  self.name = null;

  // The path relative to which all source file paths are interpreted
  // in this package. Also used to compute the location of the
  // package's .npm directory (npm shrinkwrap state). null if loaded
  // from unipackage.
  self.sourceRoot = null;

  // Path that will be prepended to the URLs of all resources emitted
  // by this package (assuming they don't end up getting
  // concatenated). For non-browser targets, the only effect this will
  // have is to change the actual on-disk paths of the files in the
  // bundle, for those that care to open up the bundle and look (but
  // it's still nice to get it right). null if loaded from unipackage.
  self.serveRoot = null;

  // The package's directory. This is used only by other packages that use this
  // package in their buildinfo.json (to detect that they need to be rebuilt if
  // the library's resolution of the package name changes); it is not used to
  // read files or anything else. Notably, it should be the same if a package is
  // read from a source tree or read from the .build unipackage inside that
  // source tree.
  self.packageDirectoryForBuildInfo = packageDirectoryForBuildInfo;

  // Package library that should be used to resolve this package's
  // dependencies
  self.library = library;

  // Package metadata. Keys are 'summary' and 'internal'. Currently
  // both of these are optional.
  self.metadata = {};

  // Package version as a semver string. Optional; not all packages
  // (for example, the app) have versions.
  // XXX when we have names, maybe we want to say that all packages
  // with names have versions? certainly the reverse is true
  self.version = null;

  // The earliest version for which this package is supposed to be a
  // compatible replacement. Set if and only if version is set.
  self.earliestCompatibleVersion = null;

  // Available editions/subpackages ("slices") of this package. Array
  // of Slice.
  self.slices = [];

  // Map from an arch to the list of slice names that should be
  // included by default if this package is used without specifying a
  // slice (eg, as "ddp" rather than "ddp.server"). The most specific
  // arch will be used.
  self.defaultSlices = {};

  // Map from an arch to the list of slice names that should be
  // included when this package is tested. The most specific arch will
  // be used.
  self.testSlices = {};

  // The information necessary to build the plugins in this
  // package. Map from plugin name to object with keys 'name', 'use',
  // 'sources', and 'npmDependencies'.
  self.pluginInfo = {};

  // Plugins in this package. Map from plugin name to {arch -> JsImage}. Present
  // only when pluginsBuilt is true.
  self.plugins = {};

  // A WatchSet for the full transitive dependencies for all plugins in this
  // package, as well as this package's package.js. If any of these dependencies
  // change, our plugins need to be rebuilt... but also, any package that
  // directly uses this package needs to be rebuilt in case the change to
  // plugins affected compilation.
  //
  // Complete only when pluginsBuilt is true.
  self.pluginWatchSet = new watch.WatchSet();

  // Map from package name to packageDirectoryForBuildInfo of packages that are
  // directly used by this package. We use this to figure out that we need to
  // rebuild if the resolution of the package changes (eg, an app package is
  // added that overshadows a warehouse package, or the release changes).
  self.pluginProviderPackageDirs = {};

  // True if plugins have been initialized (if _ensurePluginsInitialized has
  // been called)
  self._pluginsInitialized = false;

  // Source file handlers registered by plugins. Map from extension
  // (without a dot) to a handler function that takes a
  // CompileStep. Valid only when _pluginsInitialized is true.
  self.sourceHandlers = null;

  // Is this package in a built state? If not (if you created it by
  // means that doesn't create it in a build state to start with) you
  // will need to call build() before you can use it. We break down
  // the two phases of the build process, plugin building and
  // slice building, into two flags.
  self.pluginsBuilt = false;
  self.slicesBuilt = false;
};

_.extend(Package.prototype, {
  // Make a dummy (empty) package that contains nothing of interest.
  initEmpty: function (name) {
    var self = this;
    self.name = name;
    self.defaultSlices = {'': []};
    self.testSlices = {'': []};
  },

  architectures: function () {
    var self = this;
    return _.uniq(_.pluck(self.slices, 'arch')).sort();
  },

  // Return the slice of the package to use for a given slice name
  // (eg, 'main' or 'test') and target architecture (eg,
  // 'os.linux.x86_64' or 'browser'), or throw an exception if
  // that packages can't be loaded under these circumstances.
  getSingleSlice: function (name, arch) {
    var self = this;

    var chosenArch = archinfo.mostSpecificMatch(
      arch, _.pluck(_.where(self.slices, { sliceName: name }), 'arch'));

    if (! chosenArch) {
      // XXX need improvement. The user should get a graceful error
      // message, not an exception, and all of this talk of slices an
      // architectures is likely to be confusing/overkill in many
      // contexts.
      throw new Error((self.name || "this app") +
                      " does not have a slice named '" + name +
                      "' that runs on architecture '" + arch + "'");
    }

    return _.where(self.slices, { sliceName: name, arch: chosenArch })[0];
  },

  // Return the slices that should be used on a given arch if the
  // package is named without any qualifiers (eg, 'ddp' rather than
  // 'ddp.client').
  //
  // On error, throw an exception, or if inside
  // buildmessage.capture(), log a build error and return [].
  getDefaultSlices: function (arch) {
    var self = this;

    var chosenArch = archinfo.mostSpecificMatch(arch,
                                                _.keys(self.defaultSlices));

    //XXX: this is commented out, but maybe shouldn't be.
    /*if (! chosenArch) {
      buildmessage.error(
        (self.name || "this app") +
          " is not compatible with architecture '" + arch + "'",
        { secondary: true });
      // recover by returning by no slices
      return [];
    }*/

    return _.map(self.defaultSlices[chosenArch], function (name) {
      return self.getSingleSlice(name, arch);
    });
  },

  // Return the slices that should be used to test the package on a
  // given arch.
  getTestSlices: function (arch) {
    var self = this;

    var chosenArch = archinfo.mostSpecificMatch(arch,
                                                _.keys(self.testSlices));
    if (! chosenArch) {
      buildmessage.error(
        (self.name || "this app") +
          " does not have tests for architecture " + arch + "'",
        { secondary: true });
      // recover by returning by no slices
      return [];
    }

    return _.map(self.testSlices[chosenArch], function (name) {
      return self.getSingleSlice(name, arch);
    });
  },

  // Return dependency metadata for all slices, in the format needed
  // by the package catalog.
  getDependencyMetadata: function () {
    var self = this;
    var ret = self._computeDependencyMetadata();
    if (! ret)
      throw new Error("inconsistent dependency constraint across slices?");
    return ret;
  },

  // If dependencies aren't consistent across slices, return false and
  // also log a buildmessage error if inside a buildmessage job. Else
  // return true.
  _checkCrossSliceVersionConstraints: function () {
    var self = this;
    return !! self._computeDependencyMetadata(true);
  },

  // Compute the return value for getDependencyMetadata, or return
  // null if there is a dependency that doesn't have the same
  // constraint across all slices (and, if logError is true, log a
  // buildmessage error).
  _computeDependencyMetadata: function (logError) {
    var self = this;
    var dependencies = {};
    var allConstraints = {}; // for error reporting. package name to array
    var failed = false;

    _.each(self.slices, function (slice) {
      // XXX also iterate over "implies"
      _.each(slice.uses, function (use) {
        if (!_.has(dependencies, use.package)) {
          dependencies[use.package] = {
            constraint: null,
            references: []
          };
          allConstraints[use.package] = [];
        }
        var d = dependencies[use.package];

        if (use.constraint) {
          allConstraints[use.package].push(use.constraint);

          if (d.constraint === null) {
            d.constraint = use.constraint;
          } else if (d.constraint !== use.constraint) {
            failed = true;
          }
        }

        d.references.push({
          slice: slice.sliceName,
          arch: archinfo.withoutSpecificOs(slice.arch),
          targetSlice: use.slice,  // usually undefined, for "default slices"
          weak: use.weak,
          unordered: use.unordered
        });
      });
    });

    if (failed && logError) {
      _.each(allConstraints, function (constraints, name) {
        constraints = _.uniq(constraints);
        if (constraints.length > 1) {
          buildmessage.error(
            "The version constraint for a dependency must be the same " +
              "at every place it is mentioned in a package. " +
              "'" + name + "' is constrained both as "  +
              constraints.join(' and ') + ". Change them to match.");
          // recover by returning false (the caller had better detect
          // this and use its own recovery logic)
        }
      });
    }

    return failed ? null : dependencies;
  },

  // This is called on all packages at Meteor install time so they can
  // do any prep work necessary for the user's first Meteor run to be
  // fast, for example fetching npm dependencies. Currently thanks to
  // refactorings there's nothing to do here.
  // XXX remove?
  preheat: function () {
  },

  // If this package has plugins, initialize them (run the startup
  // code in them so that they register their extensions). Idempotent.
  _ensurePluginsInitialized: function () {
    var self = this;

    if (! self.pluginsBuilt)
      throw new Error("running plugins of unbuilt package?");

    if (self._pluginsInitialized)
      return;

    var Plugin = {
      // 'extension' is a file extension without the separation dot
      // (eg 'js', 'coffee', 'coffee.md')
      //
      // 'options' can be elided. The only known option is 'isTemplate', which
      // is a bit of a hack meaning "in an app, these files should be loaded
      // before non-templates".
      //
      // 'handler' is a function that takes a single argument, a
      // CompileStep (#CompileStep)
      registerSourceHandler: function (extension, options, handler) {
        if (!handler) {
          handler = options;
          options = {};
        }

        if (_.has(self.sourceHandlers, extension)) {
          buildmessage.error("duplicate handler for '*." +
                             extension + "'; may only have one per Plugin",
                             { useMyCaller: true });
          // recover by ignoring all but the first
          return;
        }

        self.sourceHandlers[extension] = {
          handler: handler,
          isTemplate: !!options.isTemplate
        };
      }
    };

    self.sourceHandlers = {};
    _.each(self.plugins, function (pluginsByArch, name) {
      var arch = archinfo.mostSpecificMatch(
        archinfo.host(), _.keys(pluginsByArch));
      if (!arch) {
        buildmessage.error("package `" + name + "` is built for incompatible " +
                           "architecture");
        // Recover by ignoring plugin
        // XXX does this recovery work?
        return;
      }

      var plugin = pluginsByArch[arch];
      buildmessage.enterJob({
        title: "loading plugin `" + name +
          "` from package `" + self.name + "`"
        // don't necessarily have rootPath anymore
        // (XXX we do, if the unipackage was locally built, which is
        // the important case for debugging. it'd be nice to get this
        // case right.)
      }, function () {
        plugin.load({Plugin: Plugin});
      });
    });

    self._pluginsInitialized = true;
  },

  // Move a package to the built state (by running its source files
  // through the appropriate compiler plugins). Once build has
  // completed, any errors detected in the package will have been
  // emitted to buildmessage.
  //
  // build() may retrieve the package's dependencies from the library,
  // so it is illegal to call build() from library.get() (until the
  // package has actually been put in the loaded package list).
  build: function () {
    var self = this;

    if (self.pluginsBuilt || self.slicesBuilt)
      throw new Error("package already built?");

    self.sources = [];

    // Build plugins
    _.each(self.pluginInfo, function (info) {
      buildmessage.enterJob({
        title: "building plugin `" + info.name +
          "` in package `" + self.name + "`",
        rootPath: self.sourceRoot
      }, function () {
        var buildResult = bundler.buildJsImage({
          name: info.name,
          library: self.library,
          use: info.use,
          sourceRoot: self.sourceRoot,
          sources: info.sources,
          npmDependencies: info.npmDependencies,
          // Plugins have their own npm dependencies separate from the
          // rest of the package, so they need their own separate npm
          // shrinkwrap and cache state.
          npmDir: path.resolve(path.join(self.sourceRoot, '.npm', 'plugin',
                                         info.name))
        });

        // Add the plugin's sources to our list.
        _.each(info.sources, function (source) {
          self.sources.push(source);
        });

        // Add this plugin's dependencies to our "plugin dependency" WatchSet.
        self.pluginWatchSet.merge(buildResult.watchSet);

        // Remember the library resolution of all packages used by the plugin.
        // XXX assumes that this merges cleanly
        _.extend(self.pluginProviderPackageDirs,
                 buildResult.pluginProviderPackageDirs);

        // Register the built plugin's code.
        if (!_.has(self.plugins, info.name))
          self.plugins[info.name] = {};
        self.plugins[info.name][buildResult.image.arch] = buildResult.image;
      });
    });
    self.pluginsBuilt = true;

    // Build slices. Might use our plugins, so needs to happen
    // second.
    _.each(self.slices, function (slice) {
      slice.build();
    });
    self.slicesBuilt = true;

    self.sources = _.uniq(self.sources);
  },

  // Programmatically initialized a package from scratch. For now, cannot create
  // browser packages or cross-targeted packages (eg os.linux when host is
  // os.osx). This function does not retrieve the package's dependencies from
  // the library, and on return, the package will be in an unbuilt state.
  //
  // Unlike user-facing methods of creating a package
  // (initFromPackageDir, initFromAppDir) this does not implicitly add
  // a dependency on the 'meteor' package. If you want such a
  // dependency then you must add it yourself.
  //
  // If called inside a buildmessage job, it will keep going if things
  // go wrong. Be sure to call jobHasMessages to see if it actually
  // succeeded.
  //
  // Note that this does not set a version on the package!
  //
  // Options:
  // - sourceRoot (required if sources present)
  // - serveRoot (required if sources present)
  // - sliceName
  // - use
  // - sources (array of paths or relPath/fileOptions objects)
  // - npmDependencies
  // - npmDir
  initFromOptions: function (name, options) {
    var self = this;
    self.name = name;

    if (options.sources && ! _.isEmpty(options.sources.length) &&
        (! options.sourceRoot || ! options.serveRoot))
      throw new Error("When source files are given, sourceRoot and " +
                      "serveRoot must be specified");
    self.sourceRoot = options.sourceRoot || path.sep;
    self.serveRoot = options.serveRoot || path.sep;

    var isPortable = true;
    var nodeModulesPath = null;
    meteorNpm.ensureOnlyExactVersions(options.npmDependencies);
    if (options.npmDir) {
      // Always run updateDependencies, even if there are no dependencies: there
      // may be a .npm directoryon disk to delete.
      if (meteorNpm.updateDependencies(name, options.npmDir,
                                       options.npmDependencies)) {
        // At least one dependency was installed, and there were no errors.
        if (!meteorNpm.dependenciesArePortable(options.npmDir))
          isPortable = false;
        nodeModulesPath = path.join(options.npmDir, 'node_modules');
      }
    }

    var sources = _.map(options.sources, function (source) {
      if (typeof source === "string")
        return {relPath: source};
      return source;
    });

    var arch = isPortable ? "os" : archinfo.host();
    var slice = new Slice(self, {
      name: options.sliceName,
      arch: arch,
      uses: _.map(options.use, parseSpec),
      getSourcesFunc: function () { return sources; },
      nodeModulesPath: nodeModulesPath
    });
    self.slices.push(slice);

    if (! self._checkCrossSliceVersionConstraints())
      throw new Error("only one slice, so how can consistency check fail?");

    self.defaultSlices = {'os': [options.sliceName]};
  },

  // Initialize a package from a legacy-style (package.js) package
  // directory. This function does not retrieve the package's
  // dependencies from the library, and on return, the package will be
  // in an unbuilt state.
  initFromPackageDir: function (name, dir, options) {
    var self = this;
    var isPortable = true;
    options = options || {};
    self.name = name;
    self.sourceRoot = dir;
    self.serveRoot = path.join(path.sep, 'packages', name);

    if (! fs.existsSync(self.sourceRoot))
      throw new Error("putative package directory " + dir + " doesn't exist?");

    var roleHandlers = {use: null, test: null};
    var npmDependencies = null;

    var packageJsPath = path.join(self.sourceRoot, 'package.js');
    var code = fs.readFileSync(packageJsPath);
    var packageJsHash = Builder.sha1(code);

    // Any package that depends on us needs to be rebuilt if our package.js file
    // changes, because a change to package.js might add or remove a plugin,
    // which could change a file from being handled by extension vs treated as
    // an asset.
    self.pluginWatchSet.addFile(packageJsPath, packageJsHash);

    // == 'Package' object visible in package.js ==
    var Package = {
      // Set package metadata. Options:
      // - summary: for 'meteor list'
      // - internal: if true, hide in list
      // - version: package version string (semver)
      // - earliestCompatibleVersion: version string
      // There used to be a third option documented here,
      // 'environments', but it was never implemented and no package
      // ever used it.
      describe: function (options) {
        _.each(options, function (value, key) {
          if (key === "summary" || key === "internal")
            self.metadata[key] = value;
          else if (key === "version")
            // XXX validate that version parses
            self.version = value;
          else if (key === "earliestCompatibleVersion")
            self.earliestCompatibleVersion = value;
          else
            buildmessage.error("unknown attribute '" + key + "' " +
                               "in package description");
        });
      },

      on_use: function (f) {
        if (roleHandlers.use) {
          buildmessage.error("duplicate on_use handler; a package may have " +
                             "only one", { useMyCaller: true });
          // Recover by ignoring the duplicate
          return;
        }

        roleHandlers.use = f;
      },

      on_test: function (f) {
        if (roleHandlers.test) {
          buildmessage.error("duplicate on_test handler; a package may have " +
                             "only one", { useMyCaller: true });
          // Recover by ignoring the duplicate
          return;
        }

        roleHandlers.test = f;
      },

      // XXX COMPAT WITH 0.6.4
      // extension doesn't contain a dot
      register_extension: function () {
        buildmessage.error(
          "Package.register_extension() is no longer supported. Use " +
            "Package._transitional_registerBuildPlugin instead.",
              { useMyCaller: true });
            // recover by ignoring
      },

      // Define a plugin. A plugin extends the build process for
      // targets that use this package. For example, a Coffeescript
      // compiler would be a plugin. A plugin is its own little
      // program, with its own set of source files, used packages, and
      // npm dependencies.
      //
      // This is an experimental API and for now you should assume
      // that it will change frequently and radically (thus the
      // '_transitional_'). For maximum R&D velocity and for the good
      // of the platform, we will push changes that break your
      // packages that use this API. You've been warned.
      //
      // Options:
      // - name: a name for this plugin. required (cosmetic -- string)
      // - use: package to use for the plugin (names, as strings)
      // - sources: sources for the plugin (array of string)
      // - npmDependencies: map from npm package name to required
      //   version (string)
      _transitional_registerBuildPlugin: function (options) {
        if (! ('name' in options)) {
          buildmessage.error("build plugins require a name",
                             { useMyCaller: true });
          // recover by ignoring plugin
          return;
        }

        if (options.name in self.pluginInfo) {
          buildmessage.error("this package already has a plugin named '" +
                             options.name + "'",
                             { useMyCaller: true });
          // recover by ignoring plugin
          return;
        }

        if (options.name.match(/\.\./) || options.name.match(/[\\\/]/)) {
          buildmessage.error("bad plugin name", { useMyCaller: true });
          // recover by ignoring plugin
          return;
        }

        // XXX probably want further type checking
        self.pluginInfo[options.name] = options;
      }
    };

    // == 'Npm' object visible in package.js ==
    var Npm = {
      depends: function (_npmDependencies) {
        // XXX make npmDependencies be per slice, so that production
        // doesn't have to ship all of the npm modules used by test
        // code
        if (npmDependencies) {
          buildmessage.error("Npm.depends may only be called once per package",
                             { useMyCaller: true });
          // recover by ignoring the Npm.depends line
          return;
        }
        if (typeof _npmDependencies !== 'object') {
          buildmessage.error("the argument to Npm.depends should be an " +
                             "object, like this: {gcd: '0.0.0'}",
                             { useMyCaller: true });
          // recover by ignoring the Npm.depends line
          return;
        }

        // don't allow npm fuzzy versions so that there is complete
        // consistency when deploying a meteor app
        //
        // XXX use something like seal or lockdown to have *complete*
        // confidence we're running the same code?
        try {
          meteorNpm.ensureOnlyExactVersions(_npmDependencies);
        } catch (e) {
          buildmessage.error(e.message, { useMyCaller: true, downcase: true });
          // recover by ignoring the Npm.depends line
          return;
        }

        npmDependencies = _npmDependencies;
      },

      require: function (name) {
        var nodeModuleDir = path.join(self.sourceRoot,
                                      '.npm', 'package', 'node_modules', name);
        if (fs.existsSync(nodeModuleDir)) {
          return require(nodeModuleDir);
        } else {
          try {
            return require(name); // from the dev bundle
          } catch (e) {
            buildmessage.error("can't find npm module '" + name +
                               "'. Did you forget to call 'Npm.depends'?",
                               { useMyCaller: true });
            // recover by, uh, returning undefined, which is likely to
            // have some knock-on effects
            return undefined;
          }
        }
      }
    };

    try {
      files.runJavaScript(code.toString('utf8'), {
        filename: 'package.js',
        symbols: { Package: Package, Npm: Npm }
      });
    } catch (e) {
      buildmessage.exception(e);

      // Could be a syntax error or an exception. Recover by
      // continuing as if package.js is empty. (Pressing on with
      // whatever handlers were registered before the exception turns
      // out to feel pretty disconcerting -- definitely violates the
      // principle of least surprise.) Leave the metadata if we have
      // it, though.
      roleHandlers = {use: null, test: null};
      self.pluginInfo = {};
      npmDependencies = null;
    }


    if (! self.version) {
      if (! buildmessage.jobHasMessages()) {
        // Only write the error if there have been no errors so
        // far. (Otherwise if there is a parse error we'll always get
        // this message, because we won't have been able to run any
        // code.)
        buildmessage.error("A version must be specified for the package. " +
                           "Set it with Package.describe.");
      }
      // Recover by leaving the version unset. This is sort of
      // unfortunate (it means that whereever we work with Package
      // objects, we need to consider the possibility that their
      // version is not set) but short of failing the build we have no
      // alternative. Using a dummy version like "1.0.0" would cause
      // endless confusion and a fake version like "unknown" wouldn't
      // parse as semver. Anyway, apps don't have versions, so it's
      // not like we didn't already have to think about this case.
    }

    if (self.version && ! self.earliestCompatibleVersion) {
      self.earliestCompatibleVersion =
        earliestCompatible(self.version);
    }

    // source files used
    var sources = {use: {client: [], server: []},
                   test: {client: [], server: []}};

    // symbols exported
    var exports = {client: [], server: []};

    // packages used and implied (keys are 'package', 'slice', 'unordered', and
    // 'weak').  an "implied" package is a package that will be used by a slice
    // which uses us. (since you can't use a test slice, only the use slice can
    // have "implies".)
    var uses = {use: {client: [], server: []},
                test: {client: [], server: []}};
    var implies = {client: [], server: []};

    // For this old-style, on_use/on_test/where-based package, figure
    // out its dependencies by calling its on_xxx functions and seeing
    // what it does.
    //
    // We have a simple strategy. Call its on_xxx handler with no
    // 'where', which is what happens when the package is added
    // directly to an app, and see what files it adds to the client
    // and the server. Call the former the client version of the
    // package, and the latter the server version. Then, when a
    // package is used, include it in both the client and the server
    // by default. This simple strategy doesn't capture even 10% of
    // the complexity possible with on_use, on_test, and where, but
    // probably is sufficient for virtually all packages that actually
    // exist in the field, if not every single
    // one. #OldStylePackageSupport
    _.each(["use", "test"], function (role) {
      if (roleHandlers[role]) {
        var toArray = function (x) {
          if (x instanceof Array)
            return x;
          return x ? [x] : [];
        };

        var allWheres = ['client', 'server'];
        var toWhereArray = function (where) {
          if (!(where instanceof Array)) {
            where = where ? [where] : allWheres;
          }
          where = _.uniq(where);
          var realWhere = _.intersection(where, allWheres);
          if (realWhere.length !== where.length) {
            var badWheres = _.difference(where, allWheres);
            // avoid using _.each so as to not add more frames to skip
            for (var i = 0; i < badWheres.length; ++i) {
              buildmessage.error(
                "Invalid 'where' argument: '" + badWheres[i] + "'",
                // skip toWhereArray in addition to the actual API function
                {useMyCaller: 1});
            };
            // recover by using the real ones only
          }
          return realWhere;
        };

        var api = {
          // Called when this package wants to make another package be
          // used. Can also take literal package objects, if you have
          // anonymous packages you want to use (eg, app packages)
          //
          // @param where 'client', 'server', or an array of those.
          // The default is ['client', 'server'].
          //
          // options can include:
          //
          // - role: defaults to "use", but you could pass something
          //   like "test" if for some reason you wanted to include a
          //   package's tests
          //
          // - unordered: if true, don't require this package to load
          //   before us -- just require it to be loaded anytime. Also
          //   don't bring this package's imports into our
          //   namespace. If false, override a true value specified in
          //   a previous call to use for this package name. (A
          //   limitation of the current implementation is that this
          //   flag is not tracked per-environment or per-role.)  This
          //   option can be used to resolve circular dependencies in
          //   exceptional circumstances, eg, the 'meteor' package
          //   depends on 'handlebars', but all packages (including
          //   'handlebars') have an implicit dependency on
          //   'meteor'. Internal use only -- future support of this
          //   is not guaranteed. #UnorderedPackageReferences
          //
          // - weak: if true, don't require this package to load at all, but if
          //   it's going to load, load it before us.  Don't bring this
          //   package's imports into our namespace and don't allow us to use
          //   its plugins. (Has the same limitation as "unordered" that this
          //   flag is not tracked per-environment or per-role; this may
          //   change.)
          use: function (names, where, options) {
            // Support `api.use(package, {weak: true})` without where.
            if (_.isObject(where) && !_.isArray(where) && !options) {
              options = where;
              where = null;
            }
            options = options || {};

            names = toArray(names);
            where = toWhereArray(where);

            // A normal dependency creates an ordering constraint and a "if I'm
            // used, use that" constraint. Unordered dependencies lack the
            // former; weak dependencies lack the latter. There's no point to a
            // dependency that lacks both!
            if (options.unordered && options.weak) {
              buildmessage.error(
                "A dependency may not be both unordered and weak.",
                { useMyCaller: true });
              // recover by ignoring
              return;
            }

            _.each(names, function (name) {
              _.each(where, function (w) {
                if (options.role && options.role !== "use")
                  throw new Error("Role override is no longer supported");
                uses[role][w].push(_.extend(parseSpec(name), {
                  unordered: options.unordered || false,
                  weak: options.weak || false
                }));
              });
            });
          },

          // Called when this package wants packages using it to also use
          // another package.  eg, for umbrella packages which want packages
          // using them to also get symbols or plugins from their components.
          imply: function (names, where) {
            if (role === "test") {
              buildmessage.error(
                "api.imply() is only allowed in on_use, not on_test.",
                { useMyCaller: true });
              // recover by ignoring
              return;
            }

            names = toArray(names);
            where = toWhereArray(where);

            _.each(names, function (name) {
              _.each(where, function (w) {
                // We don't allow weak or unordered implies, since the main
                // purpose of imply is to provide imports and plugins.
                implies[w].push(parseSpec(name));
              });
            });
          },

          // Top-level call to add a source file to a package. It will
          // be processed according to its extension (eg, *.coffee
          // files will be compiled to JavaScript).
          add_files: function (paths, where, fileOptions) {
            paths = toArray(paths);
            where = toWhereArray(where);

            _.each(paths, function (path) {
              _.each(where, function (w) {
                var source = {relPath: path};
                if (fileOptions)
                  source.fileOptions = fileOptions;
                sources[role][w].push(source);
              });
            });
          },

          // Export symbols from this package.
          //
          // @param symbols String (eg "Foo") or array of String
          // @param where 'client', 'server', or an array of those.
          // The default is ['client', 'server'].
          // @param options 'testOnly', boolean.
          export: function (symbols, where, options) {
            if (role === "test") {
              buildmessage.error("You cannot export symbols from a test.",
                                 { useMyCaller: true });
              // recover by ignoring
              return;
            }
            // Support `api.export("FooTest", {testOnly: true})` without
            // where.
            if (_.isObject(where) && !_.isArray(where) && !options) {
              options = where;
              where = null;
            }
            options = options || {};

            symbols = toArray(symbols);
            where = toWhereArray(where);

            _.each(symbols, function (symbol) {
              // XXX be unicode-friendlier
              if (!symbol.match(/^([_$a-zA-Z][_$a-zA-Z0-9]*)$/)) {
                buildmessage.error("Bad exported symbol: " + symbol,
                                   { useMyCaller: true });
                // recover by ignoring
                return;
              }
              _.each(where, function (w) {
                exports[w].push({name: symbol, testOnly: !!options.testOnly});
              });
            });
          },
          // XXX COMPAT WITH 0.6.4
          error: function () {
            // I would try to support this but I don't even know what
            // its signature was supposed to be anymore
            buildmessage.error(
              "api.error(), ironically, is no longer supported",
              { useMyCaller: true });
            // recover by ignoring
          },
          // XXX COMPAT WITH 0.6.4
          registered_extensions: function () {
            buildmessage.error(
              "api.registered_extensions() is no longer supported",
              { useMyCaller: true });
            // recover by returning dummy value
            return [];
          }
        };

        try {
          roleHandlers[role](api);
        } catch (e) {
          buildmessage.exception(e);
          // Recover by ignoring all of the source files in the
          // packages and any remaining role handlers. It violates the
          // principle of least surprise to half-run a role handler
          // and then continue.
          sources = {use: {client: [], server: []},
                     test: {client: [], server: []}};
          roleHandlers = {use: null, test: null};
          self.pluginInfo = {};
          npmDependencies = null;
        }
      }
    });


    // Make sure that if a dependency was specified in multiple
    // slices, the constraint is exactly the same.
    if (! self._checkCrossSliceVersionConstraints()) {
      // A build error was written. Recover by ignoring the
      // fact that we have differing constraints.
    }

    // Grab any npm dependencies. Keep them in a cache in the package
    // source directory so we don't have to do this from scratch on
    // every build.

    // We used to put this directly in .npm, but in linker-land, the package's
    // own NPM dependencies go in .npm/package and build plugin X's goes in
    // .npm/plugin/X. Notably, the former is NOT an ancestor of the latter, so
    // that a build plugin does NOT see the package's node_modules.
    // XXX maybe there should be separate NPM dirs for use vs test?
    var packageNpmDir =
          path.resolve(path.join(self.sourceRoot, '.npm', 'package'));

    // If this package was previously built with pre-linker versions, it may
    // have files directly inside `.npm` instead of nested inside
    // `.npm/package`. Clean them up if they are there.
    var preLinkerFiles = [
      'npm-shrinkwrap.json', 'README', '.gitignore', 'node_modules'];
    _.each(preLinkerFiles, function (f) {
      files.rm_recursive(path.join(self.sourceRoot, '.npm', f));
    });

    // go through a specialized npm dependencies update process,
    // ensuring we don't get new versions of any
    // (sub)dependencies. this process also runs mostly safely
    // multiple times in parallel (which could happen if you have
    // two apps running locally using the same package)
    // We run this even if we have no dependencies, because we might
    // need to delete dependencies we used to have.
    var nodeModulesPath = null;
    if (meteorNpm.updateDependencies(name, packageNpmDir, npmDependencies)) {
      nodeModulesPath = path.join(packageNpmDir, 'node_modules');
      if (! meteorNpm.dependenciesArePortable(packageNpmDir))
        isPortable = false;
    }

    // Create slices
    var osArch = isPortable ? "os" : archinfo.host();
    _.each(["use", "test"], function (role) {
      _.each(["browser", osArch], function (arch) {
        var where = (arch === "browser") ? "client" : "server";

        // Everything depends on the package 'meteor', which sets up
        // the basic environment) (except 'meteor' itself, and js-analyze
        // which needs to be loaded by the linker).
        // XXX add a better API for js-analyze to declare itself here
        if (! (name === "meteor" && role === "use") && name !== "js-analyze") {
          // Don't add the dependency if one already exists. This allows the
          // package to create an unordered dependency and override the one that
          // we'd add here. This is necessary to resolve the circular dependency
          // between meteor and underscore (underscore has an unordered
          // dependency on meteor dating from when the .js extension handler was
          // in the "meteor" package).
          var alreadyDependsOnMeteor =
            !! _.find(uses[role][where], function (u) {
              return u.package === "meteor" && !u.slice;
            });
          if (! alreadyDependsOnMeteor)
            uses[role][where].unshift({ package: "meteor" });
        }

        // Each slice has its own separate WatchSet. This is so that, eg, a test
        // slice's dependencies doesn't end up getting merged into the
        // pluginWatchSet of a package that uses it: only the use slice's
        // dependencies need to go there!
        var watchSet = new watch.WatchSet();
        watchSet.addFile(packageJsPath, packageJsHash);

        self.slices.push(new Slice(self, {
          name: ({ use: "main", test: "tests" })[role],
          arch: arch,
          uses: uses[role][where],
          implies: role === "use" && implies[where] || undefined,
          getSourcesFunc: function () { return sources[role][where]; },
          noExports: role === "test",
          declaredExports: role === "use" ? exports[where] : null,
          watchSet: watchSet,
          nodeModulesPath: arch === osArch && nodeModulesPath || undefined
        }));
      });
    });

    // Default slices
    self.defaultSlices = { browser: ['main'], 'os': ['main'] };
    self.testSlices = { browser: ['tests'], 'os': ['tests'] };
  },

  // Initialize a package from a legacy-style application directory
  // (has .meteor/packages).  This function does not retrieve the
  // package's dependencies from the library, and on return, the
  // package will be in an unbuilt state.
  initFromAppDir: function (appDir, ignoreFiles) {
    var self = this;
    appDir = path.resolve(appDir);
    self.name = null;
    self.sourceRoot = appDir;
    self.serveRoot = path.sep;

    _.each(["client", "server"], function (sliceName) {
      // Determine used packages
      var names = project.getPackages(appDir);
      var vers = project.getAllDependencies(appDir);
      var arch = sliceName === "server" ? "os" : "browser";


      // XXXX: We actually want to run the constraint solver and also edit the library to use trops
      // instead of an override.
      _.each(names, function(name) {
        var narr = name.split("@=");
        return narr[0];
      });

      vers = _.map(vers,  function(name) {
        var newPath =  tropohouse.packagePath(name.packageName, name.versionConstraint);
        self.library.override(name.packageName, newPath);
        return name.packageName;
      });

      names = _.union(names, vers);
      // Create slice
      var slice = new Slice(self, {
        name: sliceName,
        arch: arch,
        uses: _.map(names, parseSpec)
      });
      self.slices.push(slice);

      // Watch control files for changes
      // XXX this read has a race with the actual reads that are used
      _.each([path.join(appDir, '.meteor', 'packages'),
              path.join(appDir, '.meteor', 'release')], function (p) {
                watch.readAndWatchFile(slice.watchSet, p);
              });

      // Determine source files
      slice.getSourcesFunc = function () {
        var sourceInclude = _.map(slice.registeredExtensions(), function (ext) {
          return new RegExp('\\.' + quotemeta(ext) + '$');
        });
        var sourceExclude = [/^\./].concat(ignoreFiles);

        // Wrapper around watch.readAndWatchDirectory which takes in and returns
        // sourceRoot-relative directories.
        var readAndWatchDirectory = function (relDir, filters) {
          filters = filters || {};
          var absPath = path.join(self.sourceRoot, relDir);
          var contents = watch.readAndWatchDirectory(slice.watchSet, {
            absPath: absPath,
            include: filters.include,
            exclude: filters.exclude
          });
          return _.map(contents, function (x) {
            return path.join(relDir, x);
          });
        };

        // Read top-level source files.
        var sources = readAndWatchDirectory('', {
          include: sourceInclude,
          exclude: sourceExclude
        });

        var otherSliceRegExp =
              (sliceName === "server" ? /^client\/$/ : /^server\/$/);

        // The paths that we've called checkForInfiniteRecursion on.
        var seenPaths = {};
        // Used internally by fs.realpathSync as an optimization.
        var realpathCache = {};
        var checkForInfiniteRecursion = function (relDir) {
          var absPath = path.join(self.sourceRoot, relDir);
          try {
            var realpath = fs.realpathSync(absPath, realpathCache);
          } catch (e) {
            if (!e || e.code !== 'ELOOP')
              throw e;
            // else leave realpath undefined
          }
          if (realpath === undefined || _.has(seenPaths, realpath)) {
            buildmessage.error("Symlink cycle detected at " + relDir);
            // recover by returning no files
            return true;
          }
          seenPaths[realpath] = true;
          return false;
        };

        // Read top-level subdirectories. Ignore subdirectories that have
        // special handling.
        var sourceDirectories = readAndWatchDirectory('', {
          include: [/\/$/],
          exclude: [/^packages\/$/, /^programs\/$/, /^tests\/$/,
                    /^public\/$/, /^private\/$/,
                    otherSliceRegExp].concat(sourceExclude)
        });
        checkForInfiniteRecursion('');

        while (!_.isEmpty(sourceDirectories)) {
          var dir = sourceDirectories.shift();

          // remove trailing slash
          dir = dir.substr(0, dir.length - 1);

          if (checkForInfiniteRecursion(dir))
            return [];  // pretend we found no files

          // Find source files in this directory.
          Array.prototype.push.apply(sources, readAndWatchDirectory(dir, {
            include: sourceInclude,
            exclude: sourceExclude
          }));

          // Find sub-sourceDirectories. Note that we DON'T need to ignore the
          // directory names that are only special at the top level.
          Array.prototype.push.apply(sourceDirectories, readAndWatchDirectory(dir, {
            include: [/\/$/],
            exclude: [/^tests\/$/, otherSliceRegExp].concat(sourceExclude)
          }));
        }

        // We've found all the source files. Sort them!
        var templateExtensions = slice.registeredTemplateExtensions();
        sources.sort(loadOrderSort(templateExtensions));

        // Convert into relPath/fileOptions objects.
        sources = _.map(sources, function (relPath) {
          var sourceObj = {relPath: relPath};

          // Special case: on the client, JavaScript files in a
          // `client/compatibility` directory don't get wrapped in a closure.
          if (sliceName === "client" && relPath.match(/\.js$/)) {
            var clientCompatSubstr =
                  path.sep + 'client' + path.sep + 'compatibility' + path.sep;
            if ((path.sep + relPath).indexOf(clientCompatSubstr) !== -1)
              sourceObj.fileOptions = {bare: true};
          }
          return sourceObj;
        });

        // Now look for assets for this slice.
        var assetDir = sliceName === "client" ? "public" : "private";
        var assetDirs = readAndWatchDirectory('', {
          include: [new RegExp('^' + assetDir + '/$')]
        });

        if (!_.isEmpty(assetDirs)) {
          if (!_.isEqual(assetDirs, [assetDir + '/']))
            throw new Error("Surprising assetDirs: " + JSON.stringify(assetDirs));

          while (!_.isEmpty(assetDirs)) {
            dir = assetDirs.shift();
            // remove trailing slash
            dir = dir.substr(0, dir.length - 1);

            if (checkForInfiniteRecursion(dir))
              return [];  // pretend we found no files

            // Find asset files in this directory.
            var assetsAndSubdirs = readAndWatchDirectory(dir, {
              include: [/.?/],
              // we DO look under dot directories here
              exclude: ignoreFiles
            });

            _.each(assetsAndSubdirs, function (item) {
              if (item[item.length - 1] === '/') {
                // Recurse on this directory.
                assetDirs.push(item);
              } else {
                // This file is an asset.
                sources.push({
                  relPath: item,
                  fileOptions: {
                    isAsset: true
                  }
                });
              }
            });
          }
        }

        return sources;
      };
    });

    if (! self._checkCrossSliceVersionConstraints()) {
      // should never happen since we created the slices from
      // .meteor/packages, which doesn't have a way to express
      // different constraints for different slices
      throw new Error("conflicting constraints in a package?");
    }

    self.defaultSlices = { browser: ['client'], 'os': ['server'] };
  },

  // Initialize a package from a prebuilt Unipackage on disk. On
  // return, the package will be a built state. This function does not
  // retrieve the package's dependencies from the library (it is not
  // necessary).
  //
  // options:
  // - onlyIfUpToDate: if true, then first check the unipackage's
  //   dependencies (if present) to see if it's up to date. If not,
  //   return false without loading the package. Otherwise return
  //   true. (If onlyIfUpToDate is not passed, always return true.)
  // - buildOfPath: If present, the source directory (as an absolute
  //   path on local disk) of which we think this unipackage is a
  //   build. If it's not (it was copied from somewhere else), we
  //   consider it not up to date (in the sense of onlyIfUpToDate) so
  //   that we can rebuild it and correct the absolute paths in the
  //   dependency information.
  initFromUnipackage: function (name, dir, options) {
    var self = this;
    options = _.clone(options || {});
    options.firstUnipackage = true;

    return self._loadSlicesFromUnipackage(name, dir, options);
  },

  _loadSlicesFromUnipackage: function (name, dir, options) {
    var self = this;
    options = options || {};

    var mainJson =
      JSON.parse(fs.readFileSync(path.join(dir, 'unipackage.json')));

    if (mainJson.format !== "unipackage-pre1")
      throw new Error("Unsupported unipackage format: " +
                      JSON.stringify(mainJson.format));

    var buildInfoPath = path.join(dir, 'buildinfo.json');
    var buildInfoJson = fs.existsSync(buildInfoPath) &&
      JSON.parse(fs.readFileSync(buildInfoPath));
    if (buildInfoJson) {
      if (!options.firstUnipackage) {
        throw Error("can't merge unipackages with buildinfo");
      }
    } else {
      buildInfoJson = {};
    }

    // XXX should comprehensively sanitize (eg, typecheck) everything
    // read from json files

    // Read the watch sets for each slice; keep them separate (for passing to
    // the Slice constructor below) as well as merging them into one big
    // WatchSet.
    var mergedWatchSet = new watch.WatchSet();
    var sliceWatchSets = {};
    _.each(buildInfoJson.sliceDependencies, function (watchSetJSON, sliceTag) {
      var watchSet = watch.WatchSet.fromJSON(watchSetJSON);
      mergedWatchSet.merge(watchSet);
      sliceWatchSets[sliceTag] = watchSet;
    });

    // We do NOT put this (or anything!) onto self until we've passed the
    // onlyIfUpToDate check.
    var pluginWatchSet = watch.WatchSet.fromJSON(
      buildInfoJson.pluginDependencies);
    // This might be redundant (since pluginWatchSet was probably merged into
    // each slice watchSet when it was built) but shouldn't hurt.
    mergedWatchSet.merge(pluginWatchSet);
    var pluginProviderPackageDirs = buildInfoJson.pluginProviderPackages || {};

    // If we're supposed to check the dependencies, go ahead and do so
    if (options.onlyIfUpToDate) {
      // Do we think we'll generate different contents than the tool that built
      // this package?
      if (buildInfoJson.builtBy !== exports.BUILT_BY)
        return false;

      if (options.buildOfPath &&
          (buildInfoJson.source !== options.buildOfPath)) {
        // This catches the case where you copy a source tree that had
        // a .build directory and then modify a file. Without this
        // check you won't see a rebuild (even if you stop and restart
        // meteor), at least not until you modify the *original*
        // copies of the source files, because that is still where all
        // of the dependency info points.
        return false;
      }

      if (! self.checkUpToDate(mergedWatchSet, pluginProviderPackageDirs))
        return false;
    }

    // If we are loading multiple unipackages, only take this stuff from the
    // first one.
    if (options.firstUnipackage) {
      self.name = name;
      self.metadata = {
        summary: mainJson.summary,
        internal: mainJson.internal
      };
      self.version = mainJson.version;
      self.earliestCompatibleVersion = mainJson.earliestCompatibleVersion;
    }
    // If multiple sub-unipackages specify defaultSlices or testSlices for the
    // same arch, just take the answer from the first sub-unipackage.
    self.defaultSlices = _.extend(mainJson.defaultSlices,
                                  self.defaultSlices || {});
    self.testSlices = _.extend(mainJson.testSlices,
                               self.testSlices || {});
    // In the multi-sub-unipackage case, these are guaranteed to be trivial
    // (since we check that there's no buildinfo.json), so no need to merge.
    self.pluginWatchSet = pluginWatchSet;
    self.pluginProviderPackageDirs = pluginProviderPackageDirs;

    _.each(mainJson.plugins, function (pluginMeta) {
      rejectBadPath(pluginMeta.path);

      var plugin = bundler.readJsImage(path.join(dir, pluginMeta.path));

      if (!_.has(self.plugins, pluginMeta.name)) {
        self.plugins[pluginMeta.name] = {};
      }
      // If we already loaded a plugin of this name/arch, just ignore this one.
      if (!_.has(self.plugins[pluginMeta.name], plugin.arch)) {
        self.plugins[pluginMeta.name][plugin.arch] = plugin;
      }
    });
    self.pluginsBuilt = true;

    _.each(mainJson.slices, function (sliceMeta) {
      // aggressively sanitize path (don't let it escape to parent
      // directory)
      rejectBadPath(sliceMeta.path);

      // Skip slices we already have.
      var alreadyHaveSlice = _.find(self.slices, function (slice) {
        return slice.sliceName === sliceMeta.name &&
          slice.arch === sliceMeta.arch;
      });
      if (alreadyHaveSlice)
        return;

      var sliceJson = JSON.parse(
        fs.readFileSync(path.join(dir, sliceMeta.path)));
      var sliceBasePath = path.dirname(path.join(dir, sliceMeta.path));

      if (sliceJson.format!== "unipackage-slice-pre1")
        throw new Error("Unsupported unipackage slice format: " +
                        JSON.stringify(sliceJson.format));

      var nodeModulesPath = null;
      if (sliceJson.node_modules) {
        rejectBadPath(sliceJson.node_modules);
        nodeModulesPath = path.join(sliceBasePath, sliceJson.node_modules);
      }

      var slice = new Slice(self, {
        name: sliceMeta.name,
        arch: sliceMeta.arch,
        watchSet: sliceWatchSets[sliceMeta.path],
        nodeModulesPath: nodeModulesPath,
        uses: sliceJson.uses,
        implies: sliceJson.implies
      });

      slice.isBuilt = true;
      slice.noExports = !!sliceJson.noExports;
      slice.packageVariables = sliceJson.packageVariables || [];
      slice.prelinkFiles = [];
      slice.resources = [];

      _.each(sliceJson.resources, function (resource) {
        rejectBadPath(resource.file);

        var data = new Buffer(resource.length);
        // Read the data from disk, if it is non-empty. Avoid doing IO for empty
        // files, because (a) unnecessary and (b) fs.readSync with length 0
        // throws instead of acting like POSIX read:
        // https://github.com/joyent/node/issues/5685
        if (resource.length > 0) {
          var fd = fs.openSync(path.join(sliceBasePath, resource.file), "r");
          try {
            var count = fs.readSync(
              fd, data, 0, resource.length, resource.offset);
          } finally {
            fs.closeSync(fd);
          }
          if (count !== resource.length)
            throw new Error("couldn't read entire resource");
        }

        if (resource.type === "prelink") {
          var prelinkFile = {
            source: data.toString('utf8'),
            servePath: resource.servePath
          };
          if (resource.sourceMap) {
            rejectBadPath(resource.sourceMap);
            prelinkFile.sourceMap = fs.readFileSync(
              path.join(sliceBasePath, resource.sourceMap), 'utf8');
          }
          slice.prelinkFiles.push(prelinkFile);
        } else if (_.contains(["head", "body", "css", "js", "asset"],
                              resource.type)) {
          slice.resources.push({
            type: resource.type,
            data: data,
            servePath: resource.servePath || undefined,
            path: resource.path || undefined
          });
        } else
          throw new Error("bad resource type in unipackage: " +
                          JSON.stringify(resource.type));
      });

      self.slices.push(slice);
    });
    self.slicesBuilt = true;

    return true;
  },

  // Try to check if this package is up-to-date (that is, whether its source
  // files have been modified). True if we have dependency info and it says that
  // the package is up-to-date. False if a source file has changed.
  //
  // The arguments _watchSet and _pluginProviderPackageDirs are used when
  // reading from disk when there are no slices yet; don't pass them from
  // outside this file.
  checkUpToDate: function (_watchSet, _pluginProviderPackageDirs) {
    var self = this;

    if (!_watchSet) {
      // This call was on an already-fully-loaded Package and we just want to
      // see if it's changed. So we have some watchSets inside ourselves.
      _watchSet = new watch.WatchSet();
      _watchSet.merge(self.pluginWatchSet);
      _.each(self.slices, function (slice) {
        _watchSet.merge(slice.watchSet);
      });
    }
    if (!_pluginProviderPackageDirs) {
      _pluginProviderPackageDirs = self.pluginProviderPackageDirs;
    }

    // Are all of the packages we directly use (which can provide plugins which
    // affect compilation) resolving to the same directory? (eg, have we updated
    // our release version to something with a new version of a package?)
    var packageResolutionsSame = _.all(
      _pluginProviderPackageDirs, function (packageDir, name) {
        return self.library.findPackageDirectory(name) === packageDir;
      });
    if (!packageResolutionsSame)
      return false;

    return watch.isUpToDate(_watchSet);
  },

  // options:
  //
  // - buildOfPath: Optional. The absolute path on local disk of the
  //   directory that was built to produce this package. Used as part
  //   of the dependency info to detect builds that were moved and
  //   then modified.
  saveAsUnipackage: function (outputPath, options) {
    var self = this;
    options = options || {};

    if (! self.pluginsBuilt || ! self.slicesBuilt)
      throw new Error("Unbuilt packages cannot be saved");

    if (! self.version) {
      // XXX is this going to work? may need to relax it for apps?
      // that seems reasonable/useful. I guess the basic rules then
      // becomes that you can't depend on something if it doesn't have
      // a name and a version
      throw new Error("Packages without versions cannot be saved");
    }

    var builder = new Builder({ outputPath: outputPath });

    try {

      var mainJson = {
        format: "unipackage-pre1",
        summary: self.metadata.summary,
        internal: self.metadata.internal,
        version: self.version,
        earliestCompatibleVersion: self.earliestCompatibleVersion,
        slices: [],
        defaultSlices: self.defaultSlices,
        testSlices: self.testSlices,
        plugins: []
      };

      // Note: The contents of buildInfoJson (with the root directory of the
      // Meteor checkout naively deleted) gets its SHA taken to determine the
      // built package's warehouse version. So it should not contain
      // platform-dependent data and should contain all sources of change to the
      // unipackage's output.  See scripts/admin/build-package-tarballs.sh.
      var buildInfoJson = {
        builtBy: exports.BUILT_BY,
        sliceDependencies: { },
        pluginDependencies: self.pluginWatchSet.toJSON(),
        pluginProviderPackages: self.pluginProviderPackageDirs,
        source: options.buildOfPath || undefined
      };

      builder.reserve("unipackage.json");
      builder.reserve("buildinfo.json");
      builder.reserve("head");
      builder.reserve("body");

      // Map from absolute path to npm directory in the slice, to the generated
      // filename in the unipackage we're writing.  Multiple slices can use the
      // same npm modules (eg, for now, main and tests slices), but also there
      // can be different sets of directories as well (eg, for a unipackage
      // merged with from multiple unipackages with _loadSlicesFromUnipackage).
      var npmDirectories = {};

      // Pre-linker versions of Meteor expect all packages in the warehouse to
      // contain a file called "package.js"; they use this as part of deciding
      // whether or not they need to download a new package. Because packages
      // are downloaded by the *existing* version of the tools, we need to
      // include this file until we're comfortable breaking "meteor update" from
      // 0.6.4.  (Specifically, warehouse.packageExistsInWarehouse used to check
      // to see if package.js exists instead of just looking for the package
      // directory.)
      // XXX Remove this once we can.
      builder.write("package.js", {
        data: new Buffer(
          ("// This file is included for compatibility with the Meteor " +
           "0.6.4 package downloader.\n"),
          "utf8")
      });

      // Slices
      _.each(self.slices, function (slice) {
        if (! slice.isBuilt)
          throw new Error("saving unbuilt slice?");

        // Make up a filename for this slice
        var baseSliceName =
          (slice.sliceName === "main" ? "" : (slice.sliceName + ".")) +
          slice.arch;
        var sliceDir =
          builder.generateFilename(baseSliceName, { directory: true });
        var sliceJsonFile =
          builder.generateFilename(baseSliceName + ".json");

        mainJson.slices.push({
          name: slice.sliceName,
          arch: slice.arch,
          path: sliceJsonFile
        });

        // Save slice dependencies. Keyed by the json path rather than thinking
        // too hard about how to encode pair (name, arch).
        buildInfoJson.sliceDependencies[sliceJsonFile] =
          slice.watchSet.toJSON();

        // Figure out where the npm dependencies go.
        var nodeModulesPath = undefined;
        var needToCopyNodeModules = false;
        if (slice.nodeModulesPath) {
          if (_.has(npmDirectories, slice.nodeModulesPath)) {
            // We already have this npm directory from another slice.
            nodeModulesPath = npmDirectories[slice.nodeModulesPath];
          } else {
            // It's important not to put node_modules at the top level of the
            // unipackage, so that it is not visible from within plugins.
            nodeModulesPath = npmDirectories[slice.nodeModulesPath] =
              builder.generateFilename("npm/node_modules", {directory: true});
            needToCopyNodeModules = true;
          }
        }

        // Construct slice metadata
        var sliceJson = {
          format: "unipackage-slice-pre1",
          noExports: slice.noExports || undefined,
          packageVariables: slice.packageVariables,
          uses: _.map(slice.uses, function (u) {
            return {
              'package': u.package,
              // For cosmetic value, leave false values for these options out of
              // the JSON file.
              constraint: u.constraint || undefined,
              slice: u.slice || undefined,
              unordered: u.unordered || undefined,
              weak: u.weak || undefined
            };
          }),
          implies: (_.isEmpty(slice.implies) ? undefined : slice.implies),
          node_modules: nodeModulesPath,
          resources: []
        };

        // Output 'head', 'body' resources nicely
        var concat = {head: [], body: []};
        var offset = {head: 0, body: 0};
        _.each(slice.resources, function (resource) {
          if (_.contains(["head", "body"], resource.type)) {
            if (concat[resource.type].length) {
              concat[resource.type].push(new Buffer("\n", "utf8"));
              offset[resource.type]++;
            }
            if (! (resource.data instanceof Buffer))
              throw new Error("Resource data must be a Buffer");
            sliceJson.resources.push({
              type: resource.type,
              file: path.join(sliceDir, resource.type),
              length: resource.data.length,
              offset: offset[resource.type]
            });
            concat[resource.type].push(resource.data);
            offset[resource.type] += resource.data.length;
          }
        });
        _.each(concat, function (parts, type) {
          if (parts.length) {
            builder.write(path.join(sliceDir, type), {
              data: Buffer.concat(concat[type], offset[type])
            });
          }
        });

        // Output other resources each to their own file
        _.each(slice.resources, function (resource) {
          if (_.contains(["head", "body"], resource.type))
            return; // already did this one

          sliceJson.resources.push({
            type: resource.type,
            file: builder.writeToGeneratedFilename(
              path.join(sliceDir, resource.servePath),
              { data: resource.data }),
            length: resource.data.length,
            offset: 0,
            servePath: resource.servePath || undefined,
            path: resource.path || undefined
          });
        });

        // Output prelink resources
        _.each(slice.prelinkFiles, function (file) {
          var data = new Buffer(file.source, 'utf8');
          var resource = {
            type: 'prelink',
            file: builder.writeToGeneratedFilename(
              path.join(sliceDir, file.servePath),
              { data: data }),
            length: data.length,
            offset: 0,
            servePath: file.servePath || undefined
          };

          if (file.sourceMap) {
            // Write the source map.
            resource.sourceMap = builder.writeToGeneratedFilename(
              path.join(sliceDir, file.servePath + '.map'),
              { data: new Buffer(file.sourceMap, 'utf8') }
            );
          }

          sliceJson.resources.push(resource);
        });

        // If slice has included node_modules, copy them in
        if (needToCopyNodeModules) {
          builder.copyDirectory({
            from: slice.nodeModulesPath,
            to: nodeModulesPath
          });
        }

        // Control file for slice
        builder.writeJson(sliceJsonFile, sliceJson);
      });

      // Plugins
      _.each(self.plugins, function (pluginsByArch, name) {
        _.each(pluginsByArch, function (plugin) {
          var pluginDir =
                builder.generateFilename('plugin.' + name + '.' + plugin.arch,
                                         { directory: true });
          var relPath = plugin.write(builder.enter(pluginDir));
          mainJson.plugins.push({
            name: name,
            arch: plugin.arch,
            path: path.join(pluginDir, relPath)
          });
        });
      });

      builder.writeJson("unipackage.json", mainJson);
      builder.writeJson("buildinfo.json", buildInfoJson);
      builder.complete();
    } catch (e) {
      builder.abort();
      throw e;
    }
  }
});

var packages = exports;
_.extend(exports, {
  Package: Package,
  parseSpec: parseSpec
});<|MERGE_RESOLUTION|>--- conflicted
+++ resolved
@@ -53,7 +53,6 @@
   return ret;
 };
 
-<<<<<<< HEAD
 // Given a semver version string, return the earliest semver for which
 // we are a replacement. This is used to compute the default
 // earliestCompatibleVersion.
@@ -67,22 +66,6 @@
   return m[1] + ".0.0";
 };
 
-// A sort comparator to order files into load order.
-var loadOrderSort = function (a, b) {
-  // XXX HUGE HACK --
-  // push html (template) files ahead of everything else. this is
-  // important because the user wants to be able to say
-  // Template.foo.events = { ... }
-  //
-  // maybe all of the templates should go in one file? packages should
-  // probably have a way to request this treatment (load order
-  // dependency tags?) .. who knows.
-  var ishtml_a = path.extname(a) === '.html';
-  var ishtml_b = path.extname(b) === '.html';
-  if (ishtml_a !== ishtml_b) {
-    return (ishtml_a ? -1 : 1);
-  }
-=======
 // Returns a sort comparator to order files into load order.
 // templateExtensions should be a list of extensions like 'html'
 // which should be loaded before other extensions.
@@ -106,7 +89,6 @@
     if (isTemplate_a !== isTemplate_b) {
       return (isTemplate_a ? -1 : 1);
     }
->>>>>>> 42a65d07
 
     // main.* loaded last
     var ismain_a = (path.basename(a).indexOf('main.') === 0);
