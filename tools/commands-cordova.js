--- conflicted
+++ resolved
@@ -1051,16 +1051,6 @@
 
   return agreed;
 };
-
-<<<<<<< HEAD
-// android is available on all supported architectures
-var availablePlatforms = project.getDefaultPlatforms().concat(["android"]);
-
-// ios is only available on OSX
-if (process.platform === 'darwin') {
-  availablePlatforms.push("ios");
-}
-=======
 
 // --- Mobile Control File parsing ---
 
@@ -1304,7 +1294,14 @@
 
 
 // --- Cordova commands ---
->>>>>>> c448c199
+
+// android is available on all supported architectures
+var availablePlatforms = project.getDefaultPlatforms().concat(["android"]);
+
+// ios is only available on OSX
+if (process.platform === 'darwin') {
+  availablePlatforms.push("ios");
+}
 
 // add one or more Cordova platforms
 main.registerCommand({
@@ -1323,14 +1320,11 @@
 
   try {
     _.each(platforms, function (platform) {
-<<<<<<< HEAD
       if (_.contains(currentPlatforms, platform)) {
         throw new Error("platform " + platform + " already added");
       }
-      cordova.checkIsValidPlatform(platform);
-=======
+
       isValidPlatform(platform);
->>>>>>> c448c199
     });
   } catch (err) {
     Console.stderr.write(err.message + "\n");
