var fs = require('fs');
var path = require('path');
var _ = require('underscore');
var sourcemap = require('source-map');

var files = require('./files.js');
var utils = require('./utils.js');
var watch = require('./watch.js');
var buildmessage = require('./buildmessage.js');
var meteorNpm = require('./meteor-npm.js');
var Builder = require('./builder.js');
var archinfo = require('./archinfo.js');
var release = require('./release.js');
var catalog = require('./catalog.js');

// XXX: This is a medium-term hack, to avoid having the user set a package name
// & test-name in package.describe. We will change this in the new control file
// world in some way.
var AUTO_TEST_PREFIX = "local-test:";
var isTestName = function (name) {
  var nameStart = name.slice(0, AUTO_TEST_PREFIX.length);
  return nameStart === AUTO_TEST_PREFIX;
};
var genTestName = function (name) {
  return AUTO_TEST_PREFIX + name;
};

// Given a semver version string, return the earliest semver for which
// we are a replacement. This is used to compute the default
// earliestCompatibleVersion.
// XXX: move to utils?
var earliestCompatible = function (version) {
  // This is not the place to check to see if version parses as
  // semver. That should have been done when we first received it from
  // the user.
  var m = version.match(/^(\d)+\./);
  if (! m)
    throw new Error("not a valid version: " + version);
  return m[1] + ".0.0";
};

// Returns a sort comparator to order files into load order.
// templateExtensions should be a list of extensions like 'html'
// which should be loaded before other extensions.
var loadOrderSort = function (templateExtensions) {
  var templateExtnames = {};
  _.each(templateExtensions, function (extension) {
    templateExtnames['.' + extension] = true;
  });

  return function (a, b) {
    // XXX MODERATELY SIZED HACK --
    // push template files ahead of everything else. this is
    // important because the user wants to be able to say
    //   Template.foo.events = { ... }
    // in a JS file and not have to worry about ordering it
    // before the corresponding .html file.
    //
    // maybe all of the templates should go in one file?
    var isTemplate_a = _.has(templateExtnames, path.extname(a));
    var isTemplate_b = _.has(templateExtnames, path.extname(b));
    if (isTemplate_a !== isTemplate_b) {
      return (isTemplate_a ? -1 : 1);
    }

    // main.* loaded last
    var ismain_a = (path.basename(a).indexOf('main.') === 0);
    var ismain_b = (path.basename(b).indexOf('main.') === 0);
    if (ismain_a !== ismain_b) {
      return (ismain_a ? 1 : -1);
    }

    // /lib/ loaded first
    var islib_a = (a.indexOf(path.sep + 'lib' + path.sep) !== -1 ||
                   a.indexOf('lib' + path.sep) === 0);
    var islib_b = (b.indexOf(path.sep + 'lib' + path.sep) !== -1 ||
                   b.indexOf('lib' + path.sep) === 0);
    if (islib_a !== islib_b) {
      return (islib_a ? -1 : 1);
    }

    // deeper paths loaded first.
    var len_a = a.split(path.sep).length;
    var len_b = b.split(path.sep).length;
    if (len_a !== len_b) {
      return (len_a < len_b ? 1 : -1);
    }

    // otherwise alphabetical
    return (a < b ? -1 : 1);
  };
};

///////////////////////////////////////////////////////////////////////////////
// SourceArch
///////////////////////////////////////////////////////////////////////////////

// Options:
// - name [required]
// - arch [required]
// - uses
// - implies
// - getSourcesFunc
// - declaredExports
// - watchSet
//
// Do not include the source files in watchSet. They will be
// added at compile time when the sources are actually read.
var SourceArch = function (pkg, options) {
  var self = this;
  options = options || {};
  self.pkg = pkg;

  // Name for this sourceArchitecture. At the moment, there are really two
  // options -- main and plugin. We use these in linking
  self.archName = options.name;

  // The architecture (fully or partially qualified) that can use this
  // unibuild.
  self.arch = options.arch;

  // Packages used. The ordering is significant only for determining
  // import symbol priority (it doesn't affect load order), and a
  // given package could appear more than once in the list, so code
  // that consumes this value will need to guard appropriately. Each
  // element in the array has keys:
  // - package: the package name
  // - constraint: the constraint on the version of the package to use,
  //   as a string (may be null)
  // - unordered: If true, we don't want the package's imports and we
  //   don't want to force the package to load before us. We just want
  //   to ensure that it loads if we load.
  // - weak: If true, we don't *need* to load the other package, but
  //   if the other package ends up loaded in the target, it must
  //   be forced to load before us. We will not get its imports
  //   or plugins.
  // It is an error for both unordered and weak to be true, because
  // such a dependency would have no effect.
  //
  // In most places, instead of using 'uses' directly, you want to use
  // something like compiler.eachUsedUnibuild so you also take into
  // account implied packages.
  self.uses = options.uses || [];

  // Packages which are "implied" by using this package. If a unibuild X
  // uses this unibuild Y, and Y implies Z, then X will effectively use Z
  // as well (and get its imports and plugins).  An array of objects
  // of the same type as the elements of self.uses (although for now
  // unordered and weak are not allowed).
  self.implies = options.implies || [];

  // A function that returns the source files for this architecture. Array of
  // objects with keys "relPath" and "fileOptions". Null if loaded from
  // unipackage.
  //
  // fileOptions is optional and represents arbitrary options passed
  // to "api.add_files"; they are made available on to the plugin as
  // compileStep.fileOptions.
  //
  // This is a function rather than a literal array because for an
  // app, we need to know the file extensions registered by the
  // plugins in order to compute the sources list, so we have to wait
  // until build time (after we have loaded any plugins, including
  // local plugins in this package) to compute this.
  self.getSourcesFunc = options.getSourcesFunc || null;

  // Symbols that this architecture should export. List of symbols (as
  // strings).
  self.declaredExports = options.declaredExports || null;

  // Files and directories that we want to monitor for changes in
  // development mode, as a watch.WatchSet. In the latest refactoring
  // of the code, this does not include source files or directories,
  // but only control files such as package.js and .meteor/packages,
  // since the rest are not determined until compile time.
  self.watchSet = options.watchSet || new watch.WatchSet;

  // See the field of the same name in PackageSource.
  self.noSources = false;
};

///////////////////////////////////////////////////////////////////////////////
// PackageSource
///////////////////////////////////////////////////////////////////////////////

var PackageSource = function () {
  var self = this;

  // The name of the package, or null for an app pseudo-package or
  // collection. The package's exports will reside in Package.<name>.
  // When it is null it is linked like an application instead of like
  // a package.
  self.name = null;

  // The path relative to which all source file paths are interpreted
  // in this package. Also used to compute the location of the
  // package's .npm directory (npm shrinkwrap state).
  self.sourceRoot = null;

  // Path that will be prepended to the URLs of all resources emitted
  // by this package (assuming they don't end up getting
  // concatenated). For non-browser targets, the only effect this will
  // have is to change the actual on-disk paths of the files in the
  // bundle, for those that care to open up the bundle and look (but
  // it's still nice to get it right).
  self.serveRoot = null;

<<<<<<< HEAD
  // Package metadata. Keys are 'summary' and 'internal' and
  // 'git'. Currently all of these are optional.
=======

  // Package metadata. Keys are 'summary' and 'git'. Currently all of these are
  // optional.
>>>>>>> 3e230520
  self.metadata = {};

  // Package version as a semver string. Optional; not all packages
  // (for example, the app) have versions.
  // XXX when we have names, maybe we want to say that all packages
  // with names have versions? certainly the reverse is true
  self.version = null;

  // The earliest version for which this package is supposed to be a
  // compatible replacement. Set if and only if version is set.
  self.earliestCompatibleVersion = null;

  // Available architectures of this package. Array of SourceArch.
  self.architectures = [];

  // The information necessary to build the plugins in this
  // package. Map from plugin name to object with keys 'name', 'use',
  // 'sources', and 'npmDependencies'.
  self.pluginInfo = {};

  // Analogous to watchSet in SourceArch but for plugins. At this
  // stage will typically contain just 'package.js'.
  self.pluginWatchSet = new watch.WatchSet;

  // npm packages used by this package (on os.* architectures only).
  // Map from npm package name to the required version of the package
  // as a string.
  self.npmDependencies = {};

  // Absolute path to a directory on disk that serves as a cache for
  // the npm dependencies, so we don't have to fetch them on every
  // build. Required not just if we have npmDependencies, but if we
  // ever could have had them in the past.
  self.npmCacheDirectory = null;

  // Dependency versions that we used last time that we built this package. If
  // the constraint solver thinks that they are still a valid set of
  // dependencies, we will use them again to build this package. This makes
  // building packages slightly more efficient and ensures repeatable builds.
  self.dependencyVersions = {dependencies: {}, pluginDependencies: {}};

  // If this package has a corresponding test package (for example,
  // underscore-test), defined in the same package.js file, store its value
  // here.
  self.testName = null;

  // Test packages are dealt with differently in the linker (and not published
  // to the catalog), so we need to keep track of them.
  self.isTest = false;

  // If this is set, it should be set to an array of package names. We will take
  // the currently running git checkout and bundle the meteor tool from it
  // inside this package as a tool. We will include built unipackages for all
  // the packages in this array as well as their transitive (strong)
  // dependencies.
  self.includeTool = null;

  // If this is true, then this package has no source files. (But the converse
  // is not true: this is only set to true by one particular constructor.) This
  // is specifically so that a few pieces of code can detect the wrapper "load"
  // package that uniload uses and not do extra work that doesn't make sense in
  // the uniload context.
  self.noSources = false;

  // If this is true, the package source comes from the package server, and
  // should be treated as immutable. The only reason that we have it is so we
  // can build it, and we should expect to use exactly the same inputs
  // (package.js and version lock file) as we did when it was created. If we
  // ever need to modify it, we should throw instead.
  self.immutable = false;

  // Is this a core package? Core packages don't record version files, because
  // core packages are only ever run from checkout. For the preview release,
  // core packages do not need to specify their versions at publication (since
  // there isn't likely to be any exciting version skew yet), but we will
  // specify the correct restrictions at 0.90.
  // XXX: 0.90 package versions.
  self.isCore = false;

  // Alternatively, we can also specify noVersionFile directly. Useful for not
  // recording version files for js images of plugins, since those go into the
  // overall package versions file (if one exists). In the future, we can make
  // this option transparent to the user in package.js.
  self.noVersionFile = false;
};


_.extend(PackageSource.prototype, {
  // Make a dummy (empty) packageSource that contains nothing of interest.
  // XXX: Do we need this
  initEmpty: function (name) {
    var self = this;
    self.name = name;
  },

  // Programmatically initialize a PackageSource from scratch.
  //
  // Unlike user-facing methods of creating a package
  // (initFromPackageDir, initFromAppDir) this does not implicitly add
  // a dependency on the 'meteor' package. If you want such a
  // dependency then you must add it yourself.
  //
  // If called inside a buildmessage job, it will keep going if things
  // go wrong. Be sure to call jobHasMessages to see if it actually
  // succeeded.
  //
  // The architecture is hardcoded to be "os".
  //
  // Note that this does not set a version on the package!
  //
  // Options:
  // - sourceRoot (required if sources present)
  // - serveRoot (required if sources present)
  // - use
  // - sources (array of paths or relPath/fileOptions objects)
  // - npmDependencies
  // - npmDir
  // - dependencyVersions
  initFromOptions: function (name, options) {
    var self = this;
    self.name = name;

    if (options.sources && ! _.isEmpty(options.sources) &&
        (! options.sourceRoot || ! options.serveRoot))
      throw new Error("When source files are given, sourceRoot and " +
                      "serveRoot must be specified");
    self.sourceRoot = options.sourceRoot || path.sep;
    self.serveRoot = options.serveRoot || path.sep;

    var nodeModulesPath = null;
    meteorNpm.ensureOnlyExactVersions(options.npmDependencies);
    self.npmDependencies = options.npmDependencies;
    self.npmCacheDirectory = options.npmDir;

    var sources = _.map(options.sources, function (source) {
      if (typeof source === "string")
        return {relPath: source};
      return source;
    });

    var sourceArch = new SourceArch(self, {
      name: options.archName,
      arch: "os",
      uses: _.map(options.use, utils.splitConstraint),
      getSourcesFunc: function () { return sources; },
      nodeModulesPath: nodeModulesPath
    });

    if (!sources.length) {
      self.noSources = true;
      sourceArch.noSources = true;
    }

    self.architectures.push(sourceArch);

    if (! self._checkCrossUnibuildVersionConstraints())
      throw new Error("only one unibuild, so how can consistency check fail?");

    self.dependencyVersions = options.dependencyVersions ||
        {dependencies: {}, pluginDependencies: {}};

    self.noVersionFile = options.noVersionFile;
  },

  // Initialize a PackageSource from a package.js-style package directory. Uses
  // the name field provided and the name/test fields in the package.js file to
  // figre out if this is a test package (load from on_test) or a use package
  // (load from on_use).
  //
  // name: name of the package.
  // dir: location of directory on disk.
  // options:
  //   -requireVersion: This is a package that is going in a catalog or being
  //    published to the server. It must have a version. (as opposed to, for
  //    example, a program)
  //   -immutable: This package source is immutable. Do not write anything,
  //    including version files. Instead, its only purpose is to be used as
  //    guideline for a repeatable build.
  initFromPackageDir: function (name, dir, options) {
    var self = this;
    var isPortable = true;
    options = options || {};

    self.name = name;
    self.sourceRoot = dir;
    self.serveRoot = path.join(path.sep, 'packages', name);
    self.isTest = isTestName(name);

    // If we are running from checkout we may be looking at a core package. If
    // we are, let's remember this for things like not recording version files.
    if (files.inCheckout()) {
      var packDir = path.join(files.getCurrentToolsDir(), 'packages');
      if (path.dirname(self.sourceRoot) === packDir) {
        self.isCore = true;
      }
    }


    if (! fs.existsSync(self.sourceRoot))
      throw new Error("putative package directory " + dir + " doesn't exist?");

    var fileAndDepLoader = null;
    var npmDependencies = null;

    var packageJsPath = path.join(self.sourceRoot, 'package.js');
    var code = fs.readFileSync(packageJsPath);
    var packageJsHash = Builder.sha1(code);

    var releaseRecord = null;

    // Any package that depends on us needs to be rebuilt if our package.js file
    // changes, because a change to package.js might add or remove a plugin,
    // which could change a file from being handled by extension vs treated as
    // an asset.
    self.pluginWatchSet.addFile(packageJsPath, packageJsHash);

    // == 'Package' object visible in package.js ==
    var Package = {
      // Set package metadata. Options:
      // - summary: for 'meteor list' & package server
      // - version: package version string (semver)
      // - earliestCompatibleVersion: version string
      // There used to be a third option documented here,
      // 'environments', but it was never implemented and no package
      // ever used it.
      describe: function (options) {
        _.each(options, function (value, key) {
<<<<<<< HEAD
          if (key === "summary" || key === "internal" ||
=======
          if (key === "summary" ||
>>>>>>> 3e230520
              key === "git") {
            self.metadata[key] = value;
          } else if (key === "version") {
            // XXX validate that version parses -- and that it doesn't
            // contain a +!
            self.version = value;
          } else if (key === "earliestCompatibleVersion") {
            self.earliestCompatibleVersion = value;
          }
          else {
            buildmessage.error("unknown attribute '" + key + "' " +
                               "in package description");
          }
        });
      },

      onUse: function (f) {
        if (!self.isTest) {
          if (fileAndDepLoader) {
            buildmessage.error("duplicate onUse handler; a package may have " +
                               "only one", { useMyCaller: true });
            // Recover by ignoring the duplicate
            return;
          }
          fileAndDepLoader = f;
        }
      },

      // Backwards compatibility for old interfaces.
      on_use: function (f) {
        this.onUse(f);
      },

      onTest: function (f) {
        // If we are not initializing the test package, then we are initializing
        // the normal package and have now noticed that it has tests. So, let's
        // register the test. This is a medium-length hack until we have new
        // control files.
        if (!self.isTest) {
          self.testName = genTestName(self.name);
          return;
        }

        // We are initializing the test, so proceed as normal.
        if (self.isTest) {
          if (fileAndDepLoader) {
            buildmessage.error("duplicate onTest handler; a package may have " +
                               "only one", { useMyCaller: true });
            // Recover by ignoring the duplicate
            return;
          }
          fileAndDepLoader = f;
        }
      },

      // Backwards compatibility for old interfaces.
      on_test: function (f) {
        this.onTest(f);
      },

      // Define a plugin. A plugin extends the build process for
      // targets that use this package. For example, a Coffeescript
      // compiler would be a plugin. A plugin is its own little
      // program, with its own set of source files, used packages, and
      // npm dependencies.
      //
      // This is an experimental API and for now you should assume
      // that it will change frequently and radically (thus the
      // '_transitional_'). For maximum R&D velocity and for the good
      // of the platform, we will push changes that break your
      // packages that use this API. You've been warned.
      //
      // Options:
      // - name: a name for this plugin. required (cosmetic -- string)
      // - use: package to use for the plugin (names, as strings)
      // - sources: sources for the plugin (array of string)
      // - npmDependencies: map from npm package name to required
      //   version (string)
      _transitional_registerBuildPlugin: function (options) {
        // Tests don't have plugins; plugins initialized in the control file
        // belong to the package and not to the test. (This will be less
        // confusing in the new control file format).
        if (self.isTest) {
          return;
        }

        if (! ('name' in options)) {
          buildmessage.error("build plugins require a name",
                             { useMyCaller: true });
          // recover by ignoring plugin
          return;
        }

        if (options.name in self.pluginInfo) {
          buildmessage.error("this package already has a plugin named '" +
                             options.name + "'",
                             { useMyCaller: true });
          // recover by ignoring plugin
          return;
        }

        if (options.name.match(/\.\./) || options.name.match(/[\\\/]/)) {
          buildmessage.error("bad plugin name", { useMyCaller: true });
          // recover by ignoring plugin
          return;
        }

        // XXX probably want further type checking
        self.pluginInfo[options.name] = options;
      },

      includeTool: function (packages) {
        if (!files.inCheckout()) {
          buildmessage.error("Package.includeTool() can only be used with a " +
                             "checkout of meteor");
        } else if (self.includeTool) {
          buildmessage.error("Duplicate includeTool call");
        } else if (!_.isArray(packages)) {
          buildmessage.error("Argument to Package.includeTool must be array");
        } else if (!_.all(packages, _.isString)) {
          buildmessage.error(
            "Elements of array passed to Package.includeTool must be strings");
        } else {
          self.includeTool = packages;
        }
      }
    };

    // == 'Npm' object visible in package.js ==
    var Npm = {
      depends: function (_npmDependencies) {
        // XXX make npmDependencies be separate between use and test, so that
        // production doesn't have to ship all of the npm modules used by test
        // code
        if (npmDependencies) {
          buildmessage.error("Npm.depends may only be called once per package",
                             { useMyCaller: true });
          // recover by ignoring the Npm.depends line
          return;
        }
        if (typeof _npmDependencies !== 'object') {
          buildmessage.error("the argument to Npm.depends should be an " +
                             "object, like this: {gcd: '0.0.0'}",
                             { useMyCaller: true });
          // recover by ignoring the Npm.depends line
          return;
        }

        // don't allow npm fuzzy versions so that there is complete
        // consistency when deploying a meteor app
        //
        // XXX use something like seal or lockdown to have *complete*
        // confidence we're running the same code?
        try {
          meteorNpm.ensureOnlyExactVersions(_npmDependencies);
        } catch (e) {
          buildmessage.error(e.message, { useMyCaller: true, downcase: true });
          // recover by ignoring the Npm.depends line
          return;
        }

        npmDependencies = _npmDependencies;
      },

      require: function (name) {
        var nodeModuleDir = path.join(self.sourceRoot,
                                      '.npm', 'package', 'node_modules', name);
        if (fs.existsSync(nodeModuleDir)) {
          return require(nodeModuleDir);
        } else {
          try {
            return require(name); // from the dev bundle
          } catch (e) {
            buildmessage.error("can't find npm module '" + name +
                               "'. Did you forget to call 'Npm.depends'?",
                               { useMyCaller: true });
            // recover by, uh, returning undefined, which is likely to
            // have some knock-on effects
            return undefined;
          }
        }
      }
    };

    try {
      files.runJavaScript(code.toString('utf8'), {
        filename: 'package.js',
        symbols: { Package: Package, Npm: Npm }
      });
    } catch (e) {
      buildmessage.exception(e);

      // Could be a syntax error or an exception. Recover by
      // continuing as if package.js is empty. (Pressing on with
      // whatever handlers were registered before the exception turns
      // out to feel pretty disconcerting -- definitely violates the
      // principle of least surprise.) Leave the metadata if we have
      // it, though.
      fileAndDepLoader = null;
      self.pluginInfo = {};
      npmDependencies = null;
    }

    if (! self.version && options.requireVersion) {
      if (! buildmessage.jobHasMessages()) {
        // Only write the error if there have been no errors so
        // far. (Otherwise if there is a parse error we'll always get
        // this message, because we won't have been able to run any
        // code.)
        buildmessage.error("A version must be specified for the package. " +
                           "Set it with Package.describe.");
      }
      // Recover by leaving the version unset. This is sort of
      // unfortunate (it means that whereever we work with Package
      // objects, we need to consider the possibility that their
      // version is not set) but short of failing the build we have no
      // alternative. Using a dummy version like "1.0.0" would cause
      // endless confusion and a fake version like "unknown" wouldn't
      // parse as semver. Anyway, apps don't have versions, so it's
      // not like we didn't already have to think about this case.
    }

    if (self.version && ! self.earliestCompatibleVersion) {
      self.earliestCompatibleVersion =
        earliestCompatible(self.version);
    }

    if (!utils.validPackageName(self.name)) {
      buildmessage.error("Package name invalid: " + self.name);
    }

    // source files used
    var sources = {client: [], server: []};

    // symbols exported
    var exports = {client: [], server: []};

    // packages used and implied (keys are 'package', 'unordered', and
    // 'weak').  an "implied" package is a package that will be used by a unibuild
    // which uses us.
    var uses =  {client: [], server: []};
    var implies = {client: [], server: []};

    // For this old-style, on_use/on_test/where-based package, figure
    // out its dependencies by calling its on_xxx functions and seeing
    // what it does.
    //
    // We have a simple strategy. Call its on_xxx handler with no
    // 'where', which is what happens when the package is added
    // directly to an app, and see what files it adds to the client
    // and the server. Call the former the client version of the
    // package, and the latter the server version. Then, when a
    // package is used, include it in both the client and the server
    // by default. This simple strategy doesn't capture even 10% of
    // the complexity possible with on_use, on_test, and where, but
    // probably is sufficient for virtually all packages that actually
    // exist in the field, if not every single
    // one. #OldStylePackageSupport

    if (fileAndDepLoader) {
      var toArray = function (x) {
        if (x instanceof Array)
          return x;
        return x ? [x] : [];
      };

      var allWheres = ['client', 'server'];
      var toWhereArray = function (where) {
        if (!(where instanceof Array)) {
          where = where ? [where] : allWheres;
        }
        where = _.uniq(where);
        var realWhere = _.intersection(where, allWheres);
        if (realWhere.length !== where.length) {
          var badWheres = _.difference(where, allWheres);
          // avoid using _.each so as to not add more frames to skip
          for (var i = 0; i < badWheres.length; ++i) {
            buildmessage.error(
              "Invalid 'where' argument: '" + badWheres[i] + "'",
              // skip toWhereArray in addition to the actual API function
              {useMyCaller: 1});
          };
          // recover by using the real ones only
        }
        return realWhere;
      };

      var api = {
        // Called when this package wants to make another package be
        // used. Can also take literal package objects, if you have
        // anonymous packages you want to use (eg, app packages)
        //
        // @param where 'client', 'server', or an array of those.
        // The default is ['client', 'server'].
        //
        // options can include:
        //
        // - unordered: if true, don't require this package to load
        //   before us -- just require it to be loaded anytime. Also
        //   don't bring this package's imports into our
        //   namespace. If false, override a true value specified in
        //   a previous call to use for this package name. (A
        //   limitation of the current implementation is that this
        //   flag is not tracked per-environment or per-role.)  This
        //   option can be used to resolve circular dependencies in
        //   exceptional circumstances, eg, the 'meteor' package
        //   depends on 'handlebars', but all packages (including
        //   'handlebars') have an implicit dependency on
        //   'meteor'. Internal use only -- future support of this
        //   is not guaranteed. #UnorderedPackageReferences
        //
        // - weak: if true, don't require this package to load at all, but if
        //   it's going to load, load it before us.  Don't bring this
        //   package's imports into our namespace and don't allow us to use
        //   its plugins. (Has the same limitation as "unordered" that this
        //   flag is not tracked per-environment or per-role; this may
        //   change.)
        use: function (names, where, options) {
          // Support `api.use(package, {weak: true})` without where.
          if (_.isObject(where) && !_.isArray(where) && !options) {
            options = where;
            where = null;
          }
          options = options || {};

          names = toArray(names);
          where = toWhereArray(where);

          // A normal dependency creates an ordering constraint and a "if I'm
          // used, use that" constraint. Unordered dependencies lack the
          // former; weak dependencies lack the latter. There's no point to a
          // dependency that lacks both!
          if (options.unordered && options.weak) {
            buildmessage.error(
              "A dependency may not be both unordered and weak.",
              { useMyCaller: true });
            // recover by ignoring
            return;
          }

          _.each(names, function (name) {
            _.each(where, function (w) {
              uses[w].push(_.extend(utils.splitConstraint(name), {
                unordered: options.unordered || false,
                weak: options.weak || false
              }));
            });
          });
        },

        // Called when this package wants packages using it to also use
        // another package.  eg, for umbrella packages which want packages
        // using them to also get symbols or plugins from their components.
        imply: function (names, where) {
          names = toArray(names);
          where = toWhereArray(where);

          _.each(names, function (name) {
            _.each(where, function (w) {
              // We don't allow weak or unordered implies, since the main
              // purpose of imply is to provide imports and plugins.
              implies[w].push(utils.splitConstraint(name));
            });
          });
        },

        // Top-level call to add a source file to a package. It will
        // be processed according to its extension (eg, *.coffee
        // files will be compiled to JavaScript).
        addFiles: function (paths, where, fileOptions) {
          paths = toArray(paths);
          where = toWhereArray(where);

          _.each(paths, function (path) {
            _.each(where, function (w) {
              var source = {relPath: path};
              if (fileOptions)
                source.fileOptions = fileOptions;
              sources[w].push(source);
            });
          });
        },

        // Use this release to resolve unclear dependencies for this package. If
        // you don't fill in dependencies for some of your implies/uses, we will
        // look at the packages listed in the release to figure that out.
        versionsFrom: function (release) {
          // If you don't specify a track, use our default.
          if (release.indexOf('@') === -1) {
            release = catalog.complete.DEFAULT_TRACK + "@" + release;
          }

          var relInf = release.split('@');
          // XXX: Error handling
          if (relInf.length !== 2)
            throw new Error("Incorrect release spec");
          // XXX: We pass in true to override the fact that we know that teh
          // catalog may not be initialized, but we are pretty sure that the
          // releases are there anyway. This is not the right way to do this
          // long term.
          releaseRecord = catalog.official.getReleaseVersion(
            relInf[0], relInf[1], true);
          if (!releaseRecord) {
            throw new Error("Unknown release "+ release);
           }
        },

        // Export symbols from this package.
        //
        // @param symbols String (eg "Foo") or array of String
        // @param where 'client', 'server', or an array of those.
        // The default is ['client', 'server'].
        // @param options 'testOnly', boolean.
        export: function (symbols, where, options) {
          // Support `api.export("FooTest", {testOnly: true})` without
          // where.
          if (_.isObject(where) && !_.isArray(where) && !options) {
            options = where;
            where = null;
          }
          options = options || {};

          symbols = toArray(symbols);
          where = toWhereArray(where);

          _.each(symbols, function (symbol) {
            // XXX be unicode-friendlier
            if (!symbol.match(/^([_$a-zA-Z][_$a-zA-Z0-9]*)$/)) {
              buildmessage.error("Bad exported symbol: " + symbol,
                                 { useMyCaller: true });
              // recover by ignoring
              return;
            }
            _.each(where, function (w) {
              exports[w].push({name: symbol, testOnly: !!options.testOnly});
            });
          });
        }
      };

      // XXX COMPAT WITH 0.8.x
      api.add_files = api.addFiles;

      try {
        fileAndDepLoader(api);
      } catch (e) {
        buildmessage.exception(e);
        // Recover by ignoring all of the source files in the
        // packages and any remaining handlers. It violates the
        // principle of least surprise to half-run a handler
        // and then continue.
        sources = {client: [], server: []};
        fileAndDepLoader = null;
        self.pluginInfo = {};
        npmDependencies = null;
      }
    }

    // If we have specified a release, then we should go through the
    // dependencies and fill in the unspecified constraints with the versions in
    // the release (if possible).
    if (releaseRecord) {
      var packages = releaseRecord.packages;

      // Given a dependency object with keys package (the name of the package)
      // and constraint (the version constraint), if the constraint is null,
      // look in the packages field in the release record and fill in from
      // there.
      var setFromRel = function (dep) {
        if (! dep.constraint && _.has(packages, dep.package)) {
          dep.constraint = packages[dep.package];
        };
        return dep;
      };

      // For all implies and uses, fill in the unspecified dependencies from the
      // release.
      _.each(['server', 'client'], function (label) {
          uses[label] = _.map(uses[label], setFromRel);
          implies[label] = _.map(implies[label], setFromRel);
      });
     };

    // Make sure that if a dependency was specified in multiple
    // unibuilds, the constraint is exactly the same.
    if (! self._checkCrossUnibuildVersionConstraints()) {
      // A build error was written. Recover by ignoring the
      // fact that we have differing constraints.
    }

    // Save information about npm dependencies. To keep metadata
    // loading inexpensive, we won't actually fetch them until build
    // time.

    // We used to put the cache directly in .npm, but in linker-land,
    // the package's own NPM dependencies go in .npm/package and build
    // plugin X's goes in .npm/plugin/X. Notably, the former is NOT an
    // ancestor of the latter, so that a build plugin does NOT see the
    // package's node_modules.  XXX maybe there should be separate NPM
    // dirs for use vs test?
    self.npmCacheDirectory =
      path.resolve(path.join(self.sourceRoot, '.npm', 'package'));
    self.npmDependencies = npmDependencies;

    // If this package was previously built with pre-linker versions,
    // it may have files directly inside `.npm` instead of nested
    // inside `.npm/package`. Clean them up if they are there. (Kind
    // of grody to do this here but it'll be fine for now, especially
    // since this is only for compatibility with very old versions of
    // Meteor.)
    var preLinkerFiles = [
      'npm-shrinkwrap.json', 'README', '.gitignore', 'node_modules'];
    _.each(preLinkerFiles, function (f) {
      files.rm_recursive(path.join(self.sourceRoot, '.npm', f));
    });

    // Create source architectures, one for the server and one for the client.
    _.each(["browser", "os"], function (arch) {
      var where = (arch === "browser") ? "client" : "server";

      // Everything depends on the package 'meteor', which sets up
      // the basic environment) (except 'meteor' itself, and js-analyze
      // which needs to be loaded by the linker).
      // XXX add a better API for js-analyze to declare itself here
      if (name !== "meteor" && name !== "js-analyze" &&
          !process.env.NO_METEOR_PACKAGE) {
        // Don't add the dependency if one already exists. This allows the
        // package to create an unordered dependency and override the one that
        // we'd add here. This is necessary to resolve the circular dependency
        // between meteor and underscore (underscore has an unordered
        // dependency on meteor dating from when the .js extension handler was
        // in the "meteor" package).
        var alreadyDependsOnMeteor =
              !! _.find(uses[where], function (u) {
                return u.package === "meteor";
              });
        if (! alreadyDependsOnMeteor)
          uses[where].unshift({ package: "meteor" });
      }

      // Each unibuild has its own separate WatchSet. This is so that, eg, a test
      // unibuild's dependencies doesn't end up getting merged into the
      // pluginWatchSet of a package that uses it: only the use unibuild's
      // dependencies need to go there!
      var watchSet = new watch.WatchSet();
      watchSet.addFile(packageJsPath, packageJsHash);

      self.architectures.push(new SourceArch(self, {
        name: "main",
        arch: arch,
        uses: uses[where],
        implies: implies[where],
        getSourcesFunc: function () { return sources[where]; },
        declaredExports: exports[where],
        watchSet: watchSet
      }));
    });

    // If we have built this before, read the versions that we ended up using.
    var versionsFile = self.versionsFilePath();
    if (versionsFile && fs.existsSync(versionsFile)) {
      try {
        var data = fs.readFileSync(versionsFile, 'utf8');
        var dependencyData = JSON.parse(data);
        self.dependencyVersions = {
          "pluginDependencies": _.object(dependencyData.pluginDependencies),
          "dependencies": _.object(dependencyData.dependencies),
          "toolVersion": dependencyData.toolVersion
          };
      } catch (err) {
        // We 'recover' by not reading the dependency versions. Log a line about
        // it in case it is unexpected. We don't buildmessage because it doesn't
        // really interrupt our workflow, but the user might want to know about
        // it anyway. We shouldn't get here unless, for example, the user tried
        // to manually edit the json file incorrectly, or there is some bizarre
        // ondisk corruption.
        console.log("Could not read versions file for " + self.name +
                    ". Recomputing dependency versions from scratch.");
      }
    };

    // If immutable is set, then we should make a note to never mutate this
    // packageSource. We should never change its dependency versions, for
    // example.
    if (options.immutable) {
      self.immutable = true;
    };

  },

  // Initialize a package from an application directory (has .meteor/packages).
  initFromAppDir: function (appDir, ignoreFiles) {
    var self = this;
    appDir = path.resolve(appDir);
    self.name = null;
    self.sourceRoot = appDir;
    self.serveRoot = path.sep;

    _.each(["client", "server"], function (archName) {
      // Determine used packages
      var project = require('./project.js').project;
      var names = project.getConstraints();
      var arch = archName === "server" ? "os" : "browser";

      // Create unibuild
      var sourceArch = new SourceArch(self, {
        name: archName,
        arch: arch,
        uses: _.map(names, utils.dealConstraint)
      });
      self.architectures.push(sourceArch);

      // Watch control files for changes
      // XXX this read has a race with the actual reads that are used
      _.each([path.join(appDir, '.meteor', 'packages'),
              path.join(appDir, '.meteor', 'release')], function (p) {
                watch.readAndWatchFile(sourceArch.watchSet, p);
              });

      // Determine source files
      sourceArch.getSourcesFunc = function (extensions, watchSet) {
        var sourceInclude = _.map(
          extensions,
          function (isTemplate, ext) {
            return new RegExp('\\.' + utils.quotemeta(ext) + '$');
          }
        );
        var sourceExclude = [/^\./].concat(ignoreFiles);

        // Wrapper around watch.readAndWatchDirectory which takes in and returns
        // sourceRoot-relative directories.
        var readAndWatchDirectory = function (relDir, filters) {
          filters = filters || {};
          var absPath = path.join(self.sourceRoot, relDir);
          var contents = watch.readAndWatchDirectory(watchSet, {
            absPath: absPath,
            include: filters.include,
            exclude: filters.exclude
          });
          return _.map(contents, function (x) {
            return path.join(relDir, x);
          });
        };

        // Read top-level source files.
        var sources = readAndWatchDirectory('', {
          include: sourceInclude,
          exclude: sourceExclude
        });

        var otherUnibuildRegExp =
              (archName === "server" ? /^client\/$/ : /^server\/$/);

        // The paths that we've called checkForInfiniteRecursion on.
        var seenPaths = {};
        // Used internally by fs.realpathSync as an optimization.
        var realpathCache = {};
        var checkForInfiniteRecursion = function (relDir) {
          var absPath = path.join(self.sourceRoot, relDir);
          try {
            var realpath = fs.realpathSync(absPath, realpathCache);
          } catch (e) {
            if (!e || e.code !== 'ELOOP')
              throw e;
            // else leave realpath undefined
          }
          if (realpath === undefined || _.has(seenPaths, realpath)) {
            buildmessage.error("Symlink cycle detected at " + relDir);
            // recover by returning no files
            return true;
          }
          seenPaths[realpath] = true;
          return false;
        };

        // Read top-level subdirectories. Ignore subdirectories that have
        // special handling.
        var sourceDirectories = readAndWatchDirectory('', {
          include: [/\/$/],
          exclude: [/^packages\/$/, /^programs\/$/, /^tests\/$/,
                    /^public\/$/, /^private\/$/,
                    otherUnibuildRegExp].concat(sourceExclude)
        });
        checkForInfiniteRecursion('');

        while (!_.isEmpty(sourceDirectories)) {
          var dir = sourceDirectories.shift();

          // remove trailing slash
          dir = dir.substr(0, dir.length - 1);

          if (checkForInfiniteRecursion(dir))
            return [];  // pretend we found no files

          // Find source files in this directory.
          Array.prototype.push.apply(sources, readAndWatchDirectory(dir, {
            include: sourceInclude,
            exclude: sourceExclude
          }));

          // Find sub-sourceDirectories. Note that we DON'T need to ignore the
          // directory names that are only special at the top level.
          Array.prototype.push.apply(sourceDirectories, readAndWatchDirectory(dir, {
            include: [/\/$/],
            exclude: [/^tests\/$/, otherUnibuildRegExp].concat(sourceExclude)
          }));
        }

        // We've found all the source files. Sort them!
        var templateExtensions = [];
        _.each(extensions, function (isTemplate, ext) {
          isTemplate && templateExtensions.push(ext);
        });
        sources.sort(loadOrderSort(templateExtensions));

        // Convert into relPath/fileOptions objects.
        sources = _.map(sources, function (relPath) {
          var sourceObj = {relPath: relPath};

          // Special case: on the client, JavaScript files in a
          // `client/compatibility` directory don't get wrapped in a closure.
          if (archName === "client" && relPath.match(/\.js$/)) {
            var clientCompatSubstr =
                  path.sep + 'client' + path.sep + 'compatibility' + path.sep;
            if ((path.sep + relPath).indexOf(clientCompatSubstr) !== -1)
              sourceObj.fileOptions = {bare: true};
          }
          return sourceObj;
        });

        // Now look for assets for this unibuild.
        var assetDir = archName === "client" ? "public" : "private";
        var assetDirs = readAndWatchDirectory('', {
          include: [new RegExp('^' + assetDir + '/$')]
        });

        if (!_.isEmpty(assetDirs)) {
          if (!_.isEqual(assetDirs, [assetDir + '/']))
            throw new Error("Surprising assetDirs: " + JSON.stringify(assetDirs));

          while (!_.isEmpty(assetDirs)) {
            dir = assetDirs.shift();
            // remove trailing slash
            dir = dir.substr(0, dir.length - 1);

            if (checkForInfiniteRecursion(dir))
              return [];  // pretend we found no files

            // Find asset files in this directory.
            var assetsAndSubdirs = readAndWatchDirectory(dir, {
              include: [/.?/],
              // we DO look under dot directories here
              exclude: ignoreFiles
            });

            _.each(assetsAndSubdirs, function (item) {
              if (item[item.length - 1] === '/') {
                // Recurse on this directory.
                assetDirs.push(item);
              } else {
                // This file is an asset.
                sources.push({
                  relPath: item,
                  fileOptions: {
                    isAsset: true
                  }
                });
              }
            });
          }
        }

        return sources;
      };
    });

    if (! self._checkCrossUnibuildVersionConstraints()) {
      // should never happen since we created the unibuilds from
      // .meteor/packages, which doesn't have a way to express
      // different constraints for different unibuilds
      throw new Error("conflicting constraints in a package?");
    }
  },

  // True if the package defines any plugins.
  containsPlugins: function () {
    var self = this;
    return ! _.isEmpty(self.pluginInfo);
  },

  // Return dependency metadata for all unibuilds, in the format needed
  // by the package catalog.
  //
  // Options:
  // - logError: if true, if something goes wrong, log a buildmessage
  //   and return null rather than throwing an exception.
  // - skipWeak: omit weak dependencies
  // - skipUnordered: omit unordered dependencies
  getDependencyMetadata: function (options) {
    var self = this;
    var ret = self._computeDependencyMetadata(options);
    if (! ret) {
      if (options.logError)
        return null;
      else
        throw new Error("inconsistent dependency constraint across unibuilds?");
    }
    return ret;
  },

  // Record the versions of the dependencies that we used to actually build the
  // package on disk and save them into the packageSource. Next time we build
  // the package, we will look at them for optimization & repeatable builds.
  //
  // constraints:
  // - dependencies: results of running the constraint solver on the dependency
  //   metadata of this package
  // - pluginDependenciess: results of running the constraint solver on the
  //   plugin dependency data for this package.
  // currentTool: string of the tool version that we are using
  //  (ex: meteor-tool@1.0.0)
  recordDependencyVersions: function (constraints, currentTool) {
    var self = this;
    var versions = _.extend(constraints, {"toolVersion": currentTool });

    // If we don't have a versions file path (because, probably, we are not
    // supposed to record one for this package), then we clearly cannot record
    // on.
    var versionsFile = self.versionsFilePath();
    if (!versionsFile) {
      return;
    }

    // If nothing has changed, don't bother rewriting the versions file.
    if (_.isEqual(self.dependencyVersions, versions)) return;

    // If something has changed, and this is an immutable package source, then
    // we have done something terribly, terribly wrong. Throw.
    if (self.immutable) {
      throw new Error(
        "Version lock for " + self.name + " should never change. Recorded as "
          + JSON.stringify(self.dependencyVersions) + ", calculated as "
          + JSON.stringify(versions));
    };

    // In case we need to rebuild from this package Source, it will be
    // convenient to keep the results on hand and not reread from disk.
    self.dependencyVersions = _.clone(versions);

    // There is always a possibility that we might want to change the format of
    // this file, so let's keep track of what it is.
    versions["format"] = "1.0";

    // When we write versions to disk, we want to alphabetize by package name,
    // both for readability and also for consistency (so two packages built with
    // the same versions have the exact same versions file).
    //
    // This takes in an object mapping key to value and returns an array of
    // <key, value> pairs, alphabetized by key.
    var alphabetize = function (object) {
      return _.sortBy(_.pairs(object),
        function (pair) {
           return pair[0];
        });
    };

    // Both plugins and direct dependencies are objects mapping package name to
    // version number. When we write them on disk, we will convert them to
    // arrays of <packageName, version> and alphabetized by packageName.
    versions["dependencies"] = alphabetize(versions["dependencies"]);
    versions["pluginDependencies"]
      = alphabetize(versions["pluginDependencies"]);

    try {
      // Currently, unnamed packages are apps, and apps have a different
      // versions file format and semantics. So, we don't need to and cannot
      // record dependencyVersions for those, and that's OK for now.
      //
      // Uniload sets its sourceRoot to "/", which is a little strange. Uniload
      // does not need to store dependency versions either.
      if (self.name && self.sourceRoot !== "/") {
        fs.writeFileSync(versionsFile, JSON.stringify(versions, null, 2), 'utf8');
      }
    } catch (e) {
      // We 'recover' by not saving the dependency versions. Log a line about it
      // in case it is unexpected. We don't buildmessage because it doesn't
      // really interrupt our workflow, but the user might want to know about it
      // anyway.
      console.log("Could not write versions file for ", self.name);
    }
 },

  // Returns the filepath to the file containing the version lock for this
  // package, or null if we don't think that this package should have
  // a versions file.
  versionsFilePath : function () {
    var self = this;
    // If we are running from checkout and looking at a core package,
    // don't record its versions. We know what its versions are, and having
    // those extra version lock files is kind of annoying.
    //
    // (This is a medium-term hack. We can build something more modular if
    //  there is any demand for it)
    // See #PackageVersionFilesHack
    if (self.isCore) {
      return null;
    }

    // If we have specified to not record a version file for this package,
    // don't. Currently used to avoid recording version files for separately
    // compiled plugins.
    if (self.noVersionFile) {
      return null;
    }

    // Lastly, we don't record versions files for test packages because we don't
    // see any particularly good reason to do it, and it is confusing to the
    // users.
    if (self.isTest) {
      return null;
    }

    // All right, fine, return a path to the versions file.
    return path.join(self.sourceRoot, "versions.json");
  },

  // If dependencies aren't consistent across unibuilds, return false and
  // also log a buildmessage error if inside a buildmessage job. Else
  // return true.
  // XXX: Check that this is used when refactoring is done.
  _checkCrossUnibuildVersionConstraints: function () {
    var self = this;
    return !! self._computeDependencyMetadata({ logError: true });
  },

  // Compute the return value for getDependencyMetadata, or return
  // null if there is a dependency that doesn't have the same
  // constraint across all unibuilds (and, if logError is true, log a
  // buildmessage error).
  //
  // For options, see getDependencyMetadata.
  _computeDependencyMetadata: function (options) {
    var self = this;
    options = options || {};

    var dependencies = {};
    var allConstraints = {}; // for error reporting. package name to array
    var failed = false;

    _.each(self.architectures, function (arch) {
      // We need to iterate over both uses and implies, since implied packages
      // also constitute dependencies.
      var processUse = function (implied, use) {
        // We can't really have a weak implies (what does that even mean?) but
        // we check for that elsewhere.
        if ((use.weak && options.skipWeak) ||
            (use.unordered && options.skipUnordered))
          return;

        if (!_.has(dependencies, use.package)) {
          dependencies[use.package] = {
            constraint: null,
            references: []
          };
          allConstraints[use.package] = [];
        }
        var d = dependencies[use.package];

        if (use.constraint) {
          allConstraints[use.package].push(use.constraint);

          if (d.constraint === null) {
            d.constraint = use.constraint;
          } else if (d.constraint !== use.constraint) {
            failed = true;
          }
        }

        var reference = {
          arch: archinfo.withoutSpecificOs(arch.arch)
        };
        if (use.weak) {
          reference.weak = true;
        }
        if (use.unordered) {
          reference.unordered = true;
        }
        if (implied) {
          reference.implied = true;
        }
        d.references.push(reference);
      };
      _.each(arch.uses, _.partial(processUse, false));
      _.each(arch.implies, _.partial(processUse, true));
    });

    if (failed && options.logError) {
      _.each(allConstraints, function (constraints, name) {
        constraints = _.uniq(constraints);
        if (constraints.length > 1) {
          buildmessage.error(
            "The version constraint for a dependency must be the same " +
              "at every place it is mentioned in a package. " +
              "'" + name + "' is constrained both as "  +
              constraints.join(' and ') + ". Change them to match.");
          // recover by returning false (the caller had better detect
          // this and use its own recovery logic)
        }
      });
    }

    return failed ? null : dependencies;
  }
});

module.exports = PackageSource;<|MERGE_RESOLUTION|>--- conflicted
+++ resolved
@@ -205,14 +205,8 @@
   // it's still nice to get it right).
   self.serveRoot = null;
 
-<<<<<<< HEAD
-  // Package metadata. Keys are 'summary' and 'internal' and
-  // 'git'. Currently all of these are optional.
-=======
-
   // Package metadata. Keys are 'summary' and 'git'. Currently all of these are
   // optional.
->>>>>>> 3e230520
   self.metadata = {};
 
   // Package version as a semver string. Optional; not all packages
@@ -440,11 +434,7 @@
       // ever used it.
       describe: function (options) {
         _.each(options, function (value, key) {
-<<<<<<< HEAD
-          if (key === "summary" || key === "internal" ||
-=======
           if (key === "summary" ||
->>>>>>> 3e230520
               key === "git") {
             self.metadata[key] = value;
           } else if (key === "version") {
