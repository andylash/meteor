--- conflicted
+++ resolved
@@ -14,7 +14,9 @@
 
 var project = exports;
 
-<<<<<<< HEAD
+// Given a set of lines, each of the form "foo@bar", return an object of form
+// {foo: "bar", bar: null}. If there is "bar", value of the corresponding key is
+// null.
 // Trims whitespace & other filler characters of a line in a project file.
 var trimLine = function (line) {
   var match = line.match(/^([^#]*)#/);
@@ -24,14 +26,9 @@
   return line;
 };
 
-// Given a set of lines, each of the form "foo@bar", return an object of form
-// {foo: "bar", bar: null}. If there is "bar", value of the corresponding key is
-// null.
-=======
 // Given a set of lines, each of the form "foo@bar", return an array of form
 // [{packageName: foo, versionConstraint: bar}]. If there is bar,
 // versionConstraint is null.
->>>>>>> 3ce808aa
 var processPerConstraintLines = function(lines) {
   var ret = {};
 
