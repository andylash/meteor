// URL parsing and validation
// RPC to server (endpoint, arguments)
// see if RPC requires password
// prompt for password
// send RPC with or without password as required

var qs = require('querystring');
var path = require('path');
var files = require('./files.js');
var httpHelpers = require('./http-helpers.js');
var buildmessage = require('./buildmessage.js');
var config = require('./config.js');
var auth = require('./auth.js');
var utils = require('./utils.js');
var _ = require('underscore');
var Future = require('fibers/future');
var project = require('./project.js');
var stats = require('./stats.js');

// Make a synchronous RPC to the "classic" MDG deploy API. The deploy
// API has the following contract:
//
// - Parameters are always sent in the query string.
// - A tarball can be sent in the body (when deploying an app).
// - On success, all calls return HTTP 200. Those that return a value
//   either return a JSON payload or a plaintext payload and the
//   Content-Type header is set appropriately.
// - On failure, calls return some non-200 HTTP status code and
//   provide a human-readable error message in the body.
// - URLs are of the form "/[operation]/[site]".
// - Body encodings are always utf8.
// - Meteor Accounts auth is possible using first-party MDG cookies
//   (rather than OAuth).
//
// Options include:
// - method: GET, POST, or DELETE. default GET
// - operation: "info", "logs", "mongo", "deploy", "authorized-apps"
// - site: site name
// - expectPayload: an array of key names. if present, then we expect
//   the server to return JSON content on success and to return an
//   object with all of these key names.
// - expectMessage: if true, then we expect the server to return text
//   content on success.
// - bodyStream: if provided, a stream to use as the request body
// - any other parameters accepted by the node 'request' module, for example
//   'qs' to set query string parameters
//
// Waits until server responds, then returns an object with the
// following keys:
//
// - statusCode: HTTP status code, or null if the server couldn't be
//   contacted
// - payload: if successful, and the server returned a JSON body, the
//   parsed JSON body
// - message: if successful, and the server returned a text body, the
//   body as a string
// - errorMessage: if unsuccessful, a human-readable error message,
//   derived from either a transport-level exception, the response
//   body, or a generic 'try again later' message, as appropriate

var deployRpc = function (options) {
  var genericError = "Server error (please try again later)";

  options = _.clone(options);
  options.headers = _.clone(options.headers || {});
  if (options.headers.cookie)
    throw new Error("sorry, can't combine cookie headers yet");

  try {
    var result = httpHelpers.request(_.extend(options, {
      url: config.getDeployUrl() + '/' + options.operation +
        (options.site ? ('/' + options.site) : ''),
      method: options.method || 'GET',
      bodyStream: options.bodyStream,
      useAuthHeader: true,
      encoding: 'utf8' // Hack, but good enough for the deploy server..
    }));
  } catch (e) {
    return {
      statusCode: null,
      errorMessage: "Connection error (" + e.message + ")"
    };
  }

  var response = result.response;
  var body = result.body;
  var ret = { statusCode: response.statusCode };

  if (response.statusCode !== 200) {
    ret.errorMessage = body.length > 0 ? body : genericError;
    return ret;
  }

  var contentType = response.headers["content-type"] || '';
  if (contentType === "application/json; charset=utf-8") {
    try {
      ret.payload = JSON.parse(body);
    } catch (e) {
      ret.errorMessage = genericError;
      return ret;
    }
  } else if (contentType === "text/plain; charset=utf-8") {
    ret.message = body;
  }

  var hasAllExpectedKeys = _.all(_.map(
    options.expectPayload || [], function (key) {
      return ret.payload && _.has(ret.payload, key);
    }));

  if ((options.expectPayload && ! _.has(ret, 'payload')) ||
      (options.expectMessage && ! _.has(ret, 'message')) ||
      ! hasAllExpectedKeys) {
    delete ret.payload;
    delete ret.message;

    ret.errorMessage = genericError;
  }

  return ret;
};

// Just like deployRpc, but also presents authentication. It will
// prompt the user for a password, or use a Meteor Accounts
// credential, as necessary.
//
// Additional options (beyond deployRpc):
//
// - preflight: if true, do everything but the actual RPC. The only
//   other necessary option is 'site'. On failure, returns an object
//   with errorMessage (just like deployRpc). On success, returns an
//   object without an errorMessage key and with possible keys
//   'protection' (value either 'password' or 'account') and
//   'authorized' (true if the current user is an authorized user on
//   this app).
// - promptIfAuthFails: if true, then we think we are logged in with the
//   accounts server but our authentication actually fails, then prompt
//   the user to log in with a username and password and then resend the
//   RPC.
var authedRpc = function (options) {
  var rpcOptions = _.clone(options);
  var preflight = rpcOptions.preflight;
  delete rpcOptions.preflight;

  // Fetch auth info
  var infoResult = deployRpc({
    operation: 'info',
    site: rpcOptions.site,
    expectPayload: []
  });

  if (infoResult.statusCode === 401 && rpcOptions.promptIfAuthFails) {
    // Our authentication didn't validate, so prompt the user to log in
    // again, and resend the RPC if the login succeeds.
    var username = utils.readLine({
      prompt: "Username: ",
      stream: process.stderr
    });
    var loginOptions = {
      username: username,
      suppressErrorMessage: true
    };
    if (auth.doInteractivePasswordLogin(loginOptions)) {
      return authedRpc(options);
    } else {
      return {
        statusCode: 403,
        errorMessage: "login failed."
      };
    }
  }

  if (infoResult.statusCode === 404) {
    // Doesn't exist, therefore not protected.
    return preflight ? { } : deployRpc(rpcOptions);
  }

  if (infoResult.errorMessage)
    return infoResult;
  var info = infoResult.payload;

  if (! _.has(info, 'protection')) {
    // Not protected.
    //
    // XXX should prompt the user to claim the app (only if deploying?)
    return preflight ? { } : deployRpc(rpcOptions);
  }

  if (info.protection === "password") {
    if (preflight) {
      return { protection: info.protection };
    }
    // Password protected. Read a password, hash it, and include the
    // hashed password as a query parameter when doing the RPC.
    var password;
    password = utils.readLine({
      echo: false,
      prompt: "Password: ",
      stream: process.stderr
    });

    // Hash the password so we never send plaintext over the
    // wire. Doesn't actually make us more secure, but it means we
    // won't leak a user's password, which they might use on other
    // sites too.
    var crypto = require('crypto');
    var hash = crypto.createHash('sha1');
    hash.update('S3krit Salt!');
    hash.update(password);
    password = hash.digest('hex');

    rpcOptions = _.clone(rpcOptions);
    rpcOptions.qs = _.clone(rpcOptions.qs || {});
    rpcOptions.qs.password = password;

    return deployRpc(rpcOptions);
  }

  if (info.protection === "account") {
    if (! _.has(info, 'authorized')) {
      // Absence of this implies that we are not an authorized user on
      // this app
      if (preflight) {
        return { protection: info.protection };
      } else {
        return {
          statusCode: null,
          errorMessage: auth.isLoggedIn() ?
            // XXX better error message (probably need to break out of
            // the 'errorMessage printed with brief prefix' pattern)
            "Not an authorized user on this site" :
            "Not logged in"
        };
      }
    }

    // Sweet, we're an authorized user.
    if (preflight) {
      return {
        protection: info.protection,
        authorized: info.authorized
      };
    } else {
      return deployRpc(rpcOptions);
    }
  }

  return {
    statusCode: null,
    errorMessage: "You need a newer version of Meteor to work with this site"
  };
};

// When the user is trying to do something with a legacy
// password-protected app, instruct them to claim it with 'meteor
// claim'.
var printLegacyPasswordMessage = function (site) {
    process.stderr.write(
"\nThis site was deployed with an old version of Meteor that used\n" +
"site passwords instead of user accounts. Now we have a much better\n" +
"system, Meteor developer accounts.\n\n" +
"If this is your site, please claim it into your account with\n" +
"  meteor claim " + site + "\n");
};

// When the user is trying to do something with an app that they are not
// authorized for, instruct them to get added via 'meteor authorized
// --add' or switch accounts.
var printUnauthorizedMessage = function () {
  var username = auth.loggedInUsername();
  process.stderr.write(
"Sorry, that site belongs to a different user.\n" +
(username ? "You are currently logged in as " + username  + ".\n" : "") +
"\nEither have the site owner use 'meteor authorized --add' to add you\n" +
"as an authorized developer for the site, or switch to an authorized\n" +
"account with 'meteor login'.\n");
};

// Take a proposed sitename for deploying to. If it looks
// syntactically good, canonicalize it (this essentially means
// stripping 'http://' or a trailing '/' if present) and return it. If
// not, print an error message to stderr and return null.
var canonicalizeSite = function (site) {
  // There are actually two different bugs here. One is that the meteor deploy
  // server does not support apps whose total site length is greater than 63
  // (because of how it generates Mongo database names); that can be fixed on
  // the server. After that, this check will be too strong, but we still will
  // want to check that each *component* of the hostname is at most 63
  // characters (url.parse will do something very strange if a component is
  // larger than 63, which is the maximum legal length).
  if (site.length > 63) {
    process.stdout.write(
"The maximum hostname length currently supported is 63 characters.\n" +
site + " is too long.\n" +
"Please try again with a shorter URL for your site.\n");
    return false;
  }

  var url = site;
  if (!url.match(':\/\/'))
    url = 'http://' + url;

  var parsed = require('url').parse(url);

  if (! parsed.hostname) {
    process.stdout.write(
"Please specify a domain to connect to, such as www.example.com or\n" +
"http://www.example.com/\n");
    return false;
  }

  if (parsed.pathname != '/' || parsed.hash || parsed.query) {
    process.stdout.write(
"Sorry, Meteor does not yet support specific path URLs, such as\n" +
"http://www.example.com/blog .  Please specify the root of a domain.\n");
    return false;
  }

  return parsed.hostname;
};

// Run the bundler and deploy the result. Print progress
// messages. Return a command exit code.
//
// Options:
// - appDir: root directory of app to bundle up
// - site: site to deploy as
// - settingsFile: file from which to read deploy settings (undefined
//   to leave unchanged from previous deploy of the app, if any)
// - recordPackageUsage: (defaults to true) if set to false, don't
//   send information about packages used by this app to the package
//   stats server.
// - buildOptions: the 'buildOptions' argument to the bundler
var bundleAndDeploy = function (options) {
  if (options.recordPackageUsage === undefined)
    options.recordPackageUsage = true;

  var site = canonicalizeSite(options.site);
  if (! site)
    return 1;

  // We should give a username/password prompt if the user was logged in
  // but the credentials are expired, unless the user is logged in but
  // doesn't have a username (in which case they should hit the email
  // prompt -- a user without a username shouldn't be given a username
  // prompt). There's an edge case where things happen in the following
  // order: user creates account, user sets username, credential expires
  // or is revoked, user comes back to deploy again. In that case,
  // they'll get an email prompt instead of a username prompt because
  // the command-line tool didn't have time to learn about their
  // username before the credential was expired.
  auth.pollForRegistrationCompletion({
    noLogout: true
  });
  var promptIfAuthFails = (auth.loggedInUsername() !== null);

  // Check auth up front, rather than after the (potentially lengthy)
  // bundling process.
  var preflight = authedRpc({
    site: site,
    preflight: true,
    promptIfAuthFails: promptIfAuthFails
  });

  if (preflight.errorMessage) {
    process.stderr.write("\nError deploying application: " +
                         preflight.errorMessage + "\n");
    return 1;
  }

  if (preflight.protection === "password") {
    printLegacyPasswordMessage(site);
    process.stderr.write("If it's not your site, please try a different name!\n");
    return 1;

  } else if (preflight.protection === "account" &&
             ! preflight.authorized) {
    printUnauthorizedMessage();
    return 1;
  }

  var buildDir = path.join(options.appDir, '.meteor', 'local', 'build_tar');
  var bundlePath = path.join(buildDir, 'bundle');

  process.stdout.write('Deploying to ' + site + '. Bundling...\n');

  var settings = null;
  var messages = buildmessage.capture({
    title: "preparing to deploy",
    rootPath: process.cwd()
  }, function () {
    if (options.settingsFile)
      settings = files.getSettings(options.settingsFile);
  });

  if (! messages.hasMessages()) {
    var bundler = require('./bundler.js');

    if (options.recordPackageUsage) {
      var statsMessages = buildmessage.capture(function () {
<<<<<<< HEAD
        stats.recordPackages(options.appDir);
      });
      if (statsMessages.hasMessages()) {
        process.stdout.write("Error talking to stats server:\n" +
=======
        stats.recordPackages();
      });
      if (statsMessages.hasMessages()) {
        process.stdout.write("Error recording package list:\n" +
>>>>>>> dfd1fbcb
                             statsMessages.formatMessages());
        // ... but continue;
      }
    }

    var bundleResult = bundler.bundle({
      outputPath: bundlePath,
      buildOptions: options.buildOptions
    });

    if (bundleResult.errors)
      messages.merge(bundleResult.errors);
  }

  if (messages.hasMessages()) {
    process.stdout.write("\nErrors prevented deploying:\n");
    process.stdout.write(messages.formatMessages());
    return 1;
  }

  process.stdout.write('Uploading...\n');

  var result = authedRpc({
    method: 'POST',
    operation: 'deploy',
    site: site,
    qs: settings !== null ? { settings: settings } : {},
    bodyStream: files.createTarGzStream(path.join(buildDir, 'bundle')),
    expectPayload: ['url'],
    preflightPassword: preflight.preflightPassword
  });

  if (result.errorMessage) {
    process.stderr.write("\nError deploying application: " +
                         result.errorMessage + "\n");
    return 1;
  }

  var deployedAt = require('url').parse(result.payload.url);
  var hostname = deployedAt.hostname;

  process.stdout.write('Now serving at ' + hostname + '\n');
  files.rm_recursive(buildDir);

  if (! hostname.match(/meteor\.com$/)) {
    var dns = require('dns');
    dns.resolve(hostname, 'CNAME', function (err, cnames) {
      if (err || cnames[0] !== 'origin.meteor.com') {
        dns.resolve(hostname, 'A', function (err, addresses) {
          if (err || addresses[0] !== '107.22.210.133') {
            process.stdout.write('-------------\n');
            process.stdout.write("You've deployed to a custom domain.\n");
            process.stdout.write("Please be sure to CNAME your hostname to origin.meteor.com,\n");
            process.stdout.write("or set an A record to 107.22.210.133.\n");
            process.stdout.write('-------------\n');
          }
        });
        }
    });
  }

  return 0;
};

var deleteApp = function (site) {
  site = canonicalizeSite(site);
  if (! site)
    return 1;

  var result = authedRpc({
    method: 'DELETE',
    operation: 'deploy',
    site: site,
    promptIfAuthFails: true
  });

  if (result.errorMessage) {
    process.stderr.write("Couldn't delete application: " +
                         result.errorMessage + "\n");
    return 1;
  }

  process.stdout.write("Deleted.\n");
  return 0;
};

// Helper that does a preflight request to check auth, and prints the
// appropriate error message if auth fails or if this is a legacy
// password-protected app. If auth succeeds, then it runs the actual
// RPC. 'site' and 'operation' are the site and operation for the
// RPC. 'what' is a string describing the operation, for use in error
// messages.  Returns the result of the RPC if successful, or null
// otherwise (including if auth failed or if the user is not authorized
// for this site).
var checkAuthThenSendRpc = function (site, operation, what) {
  var preflight = authedRpc({
    operation: operation,
    site: site,
    preflight: true,
    promptIfAuthFails: true
  });

  if (preflight.errorMessage) {
    process.stderr.write("Couldn't " + what + ": " +
                         preflight.errorMessage + "\n");
    return null;
  }

  if (preflight.protection === "password") {
    printLegacyPasswordMessage(site);
    return null;
  } else if (preflight.protection === "account" &&
             ! preflight.authorized) {
    if (! auth.isLoggedIn()) {
      // Maybe the user is authorized for this app but not logged in
      // yet, so give them a login prompt.
      var loginResult = auth.doUsernamePasswordLogin({ retry: true });
      if (loginResult) {
        // Once we've logged in, retry the whole operation. We need to
        // do the preflight request again instead of immediately moving
        // on to the real RPC because we don't yet know if the newly
        // logged-in user is authorized for this app, and if they
        // aren't, then we want to print the nice unauthorized error
        // message.
        return checkAuthThenSendRpc(site, operation, what);
      } else {
        // Shouldn't ever get here because we set the retry flag on the
        // login, but just in case.
        process.stderr.write(
"\nYou must be logged in to " + what + " for this app. Use 'meteor login'\n" +
"to log in.\n\n" +
"If you don't have a Meteor developer account yet, you can quickly\n" +
"create one at www.meteor.com.\n");
        return null;
      }
    } else { // User is logged in but not authorized for this app
      process.stderr.write("\n");
      printUnauthorizedMessage();
      return null;
    }
  }

  // User is authorized for the app; go ahead and do the actual RPC.

  var result = authedRpc({
    operation: operation,
    site: site,
    expectMessage: true,
    promptIfAuthFails: true
  });

  if (result.errorMessage) {
    process.stderr.write("Couldn't " + what + ": " +
                         result.errorMessage + "\n");
    return null;
  }

  return result;
};

// On failure, prints a message to stderr and returns null. Otherwise,
// returns a temporary authenticated Mongo URL allowing access to this
// site's database.
var temporaryMongoUrl = function (site) {
  site = canonicalizeSite(site);
  if (! site)
    // canonicalizeSite printed an error
    return null;

  var result = checkAuthThenSendRpc(site, 'mongo', 'open a mongo connection');

  if (result !== null) {
    return result.message;
  } else {
    return null;
  }
};

var logs = function (site) {
  site = canonicalizeSite(site);
  if (! site)
    return 1;

  var result = checkAuthThenSendRpc(site, 'logs', 'view logs');

  if (result === null) {
    return 1;
  } else {
    process.stdout.write(result.message);
    auth.maybePrintRegistrationLink({ leadingNewline: true });
    return 0;
  }
};

var listAuthorized = function (site) {
  site = canonicalizeSite(site);
  if (! site)
    return 1;

  var result = deployRpc({
    operation: 'info',
    site: site,
    expectPayload: []
  });
  if (result.errorMessage) {
    process.stderr.write("Couldn't get authorized users list: " +
                         result.errorMessage + "\n");
    return 1;
  }
  var info = result.payload;

  if (! _.has(info, 'protection')) {
    process.stdout.write("<anyone>\n");
    return 0;
  }

  if (info.protection === "password") {
    process.stdout.write("<password>\n");
    return 0;
  }

  if (info.protection === "account") {
    if (! _.has(info, 'authorized')) {
      process.stderr.write("Couldn't get authorized users list: " +
                           "You are not authorized\n");
      return 1;
    }

    process.stdout.write((auth.loggedInUsername() || "<you>") + "\n");
    _.each(info.authorized, function (username) {
      if (! username)
        process.stdout.write("<unknown>" + "\n");
      else
        process.stdout.write(username + "\n");
    });
    return 0;
  }
};

// action is "add" or "remove"
var changeAuthorized = function (site, action, username) {
  site = canonicalizeSite(site);
  if (! site)
    // canonicalizeSite will have already printed an error
    return 1;

  var result = authedRpc({
    method: 'POST',
    operation: 'authorized',
    site: site,
    qs: action === "add" ? { add: username } : { remove: username },
    promptIfAuthFails: true
  });

  if (result.errorMessage) {
    process.stderr.write("Couldn't change authorized users: " +
                         result.errorMessage + "\n");
    return 1;
  }

  process.stdout.write(site + ": " +
                       (action === "add" ? "added " : "removed ")
                       + username + "\n");
  return 0;
};

var claim = function (site) {
  site = canonicalizeSite(site);
  if (! site)
    // canonicalizeSite will have already printed an error
    return 1;

  // Check to see if it's even a claimable site, so that we can print
  // a more appropriate message than we'd get if we called authedRpc
  // straight away (at a cost of an extra REST call)
  var infoResult = deployRpc({
    operation: 'info',
    site: site
  });

  if (infoResult.statusCode === 404) {
    process.stderr.write(
"There isn't a site deployed at that address. Use 'meteor deploy' if\n" +
"you'd like to deploy your app here.\n");
    return 1;
  }

  if (infoResult.payload && infoResult.payload.protection === "account") {
    if (infoResult.payload.authorized)
      process.stderr.write("That site already belongs to you.\n");
    else
      process.stderr.write("Sorry, that site belongs to someone else.\n");
    return 1;
  }

  if (infoResult.payload &&
      infoResult.payload.protection === "password") {
    process.stdout.write(
"To claim this site and transfer it to your account, enter the\n" +
"site password one last time.\n\n");
  }

  var result = authedRpc({
    method: 'POST',
    operation: 'claim',
    site: site,
    promptIfAuthFails: true
  });

  if (result.errorMessage) {
    auth.pollForRegistrationCompletion();
    if (! auth.loggedInUsername() &&
        auth.registrationUrl()) {
      process.stderr.write(
"You need to set a password on your Meteor developer account before\n" +
"you can claim sites. You can do that here in under a minute:\n\n" +
auth.registrationUrl() + "\n\n");
    } else {
      process.stderr.write("Couldn't claim site: " +
                           result.errorMessage + "\n");
    }
    return 1;
  }

  process.stdout.write(
site + ": " + "successfully transferred to your account.\n" +
"\n" +
"Show authorized users with:\n" +
"  meteor authorized " + site + "\n" +
"\n" +
"Add authorized users with:\n" +
"  meteor authorized " + site + " --add <username>\n" +
"\n" +
"Remove authorized users with:\n" +
"  meteor authorized " + site + " --remove <user>\n" +
"\n");
  return 0;
};

var listSites = function () {
  var result = deployRpc({
    method: "GET",
    operation: "authorized-apps",
    promptIfAuthFails: true,
    expectPayload: ["sites"]
  });

  if (result.errorMessage) {
    process.stderr.write("Couldn't list sites: " +
                         result.errorMessage + "\n");
    return 1;
  }

  if (! result.payload ||
      ! result.payload.sites ||
      ! result.payload.sites.length) {
    process.stdout.write("You don't have any sites yet.\n");
  } else {
    _.each(result.payload.sites, function (site) {
      process.stdout.write(site + "\n");
    });
  }
  return 0;
};


exports.bundleAndDeploy = bundleAndDeploy;
exports.deleteApp = deleteApp;
exports.temporaryMongoUrl = temporaryMongoUrl;
exports.logs = logs;
exports.listAuthorized = listAuthorized;
exports.changeAuthorized = changeAuthorized;
exports.claim = claim;
exports.listSites = listSites;<|MERGE_RESOLUTION|>--- conflicted
+++ resolved
@@ -398,17 +398,10 @@
 
     if (options.recordPackageUsage) {
       var statsMessages = buildmessage.capture(function () {
-<<<<<<< HEAD
-        stats.recordPackages(options.appDir);
-      });
-      if (statsMessages.hasMessages()) {
-        process.stdout.write("Error talking to stats server:\n" +
-=======
         stats.recordPackages();
       });
       if (statsMessages.hasMessages()) {
         process.stdout.write("Error recording package list:\n" +
->>>>>>> dfd1fbcb
                              statsMessages.formatMessages());
         // ... but continue;
       }
