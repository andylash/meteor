--- conflicted
+++ resolved
@@ -144,13 +144,6 @@
 // Read the '.tools_version.txt' file. If in a checkout, throw an error.
 files.getToolsVersion = function () {
   if (! files.inCheckout()) {
-<<<<<<< HEAD
-    var isopackJson = fs.readFileSync(
-      path.join(files.getCurrentToolsDir(),
-                '..',  // get out of tool, back to package
-                'isopack.json'));
-    var parsed = JSON.parse(isopackJson);
-=======
     var isopackJsonPath = path.join(files.getCurrentToolsDir(),
       '..',  // get out of tool, back to package
       'isopack.json');
@@ -172,7 +165,6 @@
       'unipackage.json');
     var unipackageJson = fs.readFileSync(unipackageJsonPath);
     parsed = JSON.parse(unipackageJson);
->>>>>>> 2d9bb654
     return parsed.name + '@' + parsed.version;
 
   } else {
