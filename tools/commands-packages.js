var main = require('./main.js');
var path = require('path');
var _ = require('underscore');
var fs = require("fs");
var files = require('./files.js');
var deploy = require('./deploy.js');
var buildmessage = require('./buildmessage.js');
var uniload = require('./uniload.js');
var project = require('./project.js').project;
var warehouse = require('./warehouse.js');
var auth = require('./auth.js');
var config = require('./config.js');
var release = require('./release.js');
var Future = require('fibers/future');
var runLog = require('./run-log.js');
var packageClient = require('./package-client.js');
var utils = require('./utils.js');
var httpHelpers = require('./http-helpers.js');
var archinfo = require('./archinfo.js');
var tropohouse = require('./tropohouse.js');
var PackageSource = require('./package-source.js');
var compiler = require('./compiler.js');
var catalog = require('./catalog.js');
var stats = require('./stats.js');
var unipackage = require('./unipackage.js');
var cordova = require('./commands-cordova.js');
var packageLoader = require('./package-loader.js');
var Console = require('./console.js').Console;

// Returns an object with keys:
//  record : (a package or version record)
//  release : true if it is a release instead of a package.
var getReleaseOrPackageRecord = function(name) {
  buildmessage.assertInCapture();
  // Too lazy to do string parsing.
  var rec = catalog.official.getPackage(name);
  var rel = false;
  if (!rec) {
    // Not a package! But is it a release track?
    rec = catalog.official.getReleaseTrack(name);
    if (rec)
      rel = true;
  }
  return { record: rec, isRelease: rel };
};

// Seriously, this dies if it can't refresh. Only call it if you're sure you're
// OK that the command doesn't work while offline.
var doOrDie = exports.doOrDie = function (f) {
  var ret;
  var messages = buildmessage.capture(function () {
    ret = f();
  });
  if (messages.hasMessages()) {
    Console.printMessages(messages);
    throw main.ExitWithCode(1);
  }
  return ret;

};
var refreshOfficialCatalogOrDie = function () {
  doOrDie(function () {
    catalog.official.refresh();
  });
};


// Internal use only. Makes sure that your Meteor install is totally good to go
// (is "airplane safe"). Specifically, it:
//    - Builds all local packages (including their npm dependencies)
//    - Ensures that all packages in your current release are downloaded
//    - Ensures that all packages used by your app (if any) are downloaded
// (It also ensures you have the dev bundle downloaded, just like every command
// in a checkout.)
//
// The use case is, for example, cloning an app from github, running this
// command, then getting on an airplane.
//
// This does NOT guarantee a *re*build of all local packages (though it will
// download any new dependencies). If you want to rebuild all local packages,
// call meteor rebuild. That said, rebuild should only be necessary if there's a
// bug in the build tool... otherwise, packages should be rebuilt whenever
// necessary!
main.registerCommand({
  name: '--get-ready'
}, function (options) {
  // It is not strictly needed, but it is thematically a good idea to refresh
  // the official catalog when we call get-ready, since it is an
  // internet-requiring action.
  refreshOfficialCatalogOrDie();

  var loadPackages = function (packagesToLoad, loader) {
    buildmessage.assertInCapture();
    loader.downloadMissingPackages();
    _.each(packagesToLoad, function (name) {
      // Calling getPackage on the loader will return a unipackage object, which
      // means that the package will be compiled/downloaded. That we throw the
      // package variable away afterwards is immaterial.
      loader.getPackage(name);
    });
  };

  var messages = buildmessage.capture({
    title: 'getting packages ready'
  }, function () {
    // First, build all accessible *local* packages, whether or not this app
    // uses them.  Use the "all packages are local" loader.
    loadPackages(catalog.complete.getLocalPackageNames(),
                 new packageLoader.PackageLoader({versions: null,
                                                  catalog: catalog.complete}));

    // In an app? Get the list of packages used by this app. Calling getVersions
    // on the project will ensureDepsUpToDate which will ensure that all builds
    // of everything we need from versions have been downloaded. (Calling
    // buildPackages may be redundant, but can't hurt.)
    if (options.appDir) {
      loadPackages(_.keys(project.getVersions()), project.getPackageLoader());
    }

    // Using a release? Get all the packages in the release.
    if (release.current.isProperRelease()) {
      var releasePackages = release.current.getPackages();
      loadPackages(
        _.keys(releasePackages),
        new packageLoader.PackageLoader({versions: releasePackages,
                                         catalog: catalog.complete}));
    }
  });
  if (messages.hasMessages()) {
    Console.printMessages(messages);
    return 1;
  };

  Console.info("You are ready!");
  return 0;
});


///////////////////////////////////////////////////////////////////////////////
// publish a package
///////////////////////////////////////////////////////////////////////////////

main.registerCommand({
  name: 'publish',
  pretty: true,
  minArgs: 0,
  maxArgs: 0,
  options: {
    create: { type: Boolean },
    // This is similar to publish-for-arch, but uses the source code you have
    // locally (and other local packages you may have) instead of downloading
    // the source bundle. It does verify that the source is the same, though.
    // Good for bootstrapping things in the core release.
    'existing-version': { type: Boolean },
    // This is the equivalent of "sudo": make sure that administrators don't
    // accidentally put their personal packages in the top level namespace.
    'top-level': { type: Boolean }
  },
  requiresPackage: true
}, function (options) {
  if (options.create && options['existing-version']) {
    // Make up your mind!
    Console.error("The --create and --existing-version options cannot " +
                         "both be specified.");
    return 1;
  }

  // Refresh the catalog, caching the remote package data on the server. We can
  // optimize the workflow by using this data to weed out obviously incorrect
  // submissions before they ever hit the wire.
  refreshOfficialCatalogOrDie();

  try {
    var conn = packageClient.loggedInPackagesConnection();
  } catch (err) {
    packageClient.handlePackageServerConnectionError(err);
    return 1;
  }
  if (! conn) {
    Console.error('No connection: Publish failed.');
    return 1;
  }

  Console.info('Reading package...');

  // XXX Prettify error messages

  var packageSource, compileResult;
  var messages = buildmessage.capture(
    { title: "building the package" },
    function () {

      packageSource = new PackageSource(catalog.complete);

      // Anything published to the server must have a version.
      packageSource.initFromPackageDir(options.packageDir, {
        requireVersion: true });
      if (buildmessage.jobHasMessages())
        return; // already have errors, so skip the build

      var deps =
            compiler.determineBuildTimeDependencies(packageSource).packageDependencies;
      tropohouse.default.downloadMissingPackages(deps);

      compileResult = compiler.compile(packageSource, { officialBuild: true });
    });

  if (messages.hasMessages()) {
    Console.printMessages(messages);
    return 1;
  }

  var packageName = packageSource.name;

  // Fail early if the package record exists, but we don't think that it does
  // and are passing in the --create flag!
  if (options.create) {
    var packageInfo = doOrDie(function () {
      return catalog.official.getPackage(packageName);
    });
    if (packageInfo) {
      Console.error(
        "Package already exists. To create a new version of an existing "+
        "package, do not use the --create flag!");
      return 2;
    }

    if (!options['top-level'] && !packageName.match(/:/)) {
      Console.error(
"Only administrators can create top-level packages without an account prefix.\n" +
"(To confirm that you wish to create a top-level package with no account\n" +
"prefix, please run this command again with the --top-level option.)");

      // You actually shouldn't be able to get here without being logged in, but
      // it seems poor form to assume anything like that for the point of a
      // brief error message.
      if (auth.isLoggedIn()) {
        var properName =  auth.loggedInUsername() + ":" + packageName;
        Console.error(
          "\nDid you mean to create " + properName + " instead?"
       );
      }
      return 2;
    }
  };

  // We have initialized everything, so perform the publish oepration.
  var ec;  // XXX maybe combine with messages?
  try {
    messages = buildmessage.capture({
      title: "publishing the package"
    }, function () {
      ec = packageClient.publishPackage(
        packageSource, compileResult, conn, {
          new: options.create,
          existingVersion: options['existing-version']
        });
    });
  } catch (e) {
    packageClient.handlePackageServerConnectionError(e);
    return 1;
  }
  if (messages.hasMessages()) {
    Console.printMessages(messages);
    return ec || 1;
  }

  // We are only publishing one package, so we should close the connection, and
  // then exit with the previous error code.
  conn.close();

  // If the publishPackage failed, exit now (no need to spend time trying to
  // refresh).
  if (ec)
    return ec;

  // Warn the user if their package is not good for all architectures.
  var allArchs = compileResult.unipackage.buildArchitectures().split('+');
  if (_.any(allArchs, function (arch) {
    return arch.match(/^os\./);
  })) {
<<<<<<< HEAD
    Console.warning(
=======
    Console.warn(
>>>>>>> 78f36994
      "\nWARNING: Your package contains binary code and is only compatible with " +
        archinfo.host() + " architecture.\n" +
        "Please use publish-for-arch to publish new builds of the package.\n");
  }

  // Refresh, so that we actually learn about the thing we just published.
  refreshOfficialCatalogOrDie();

  return ec;
});


main.registerCommand({
  name: 'publish-for-arch',
  minArgs: 1,
  maxArgs: 1
}, function (options) {
  // argument processing
  var all = options.args[0].split('@');
  if (all.length !== 2) {
    Console.error(
      'Incorrect argument. Please use the form of <packageName>@<version>');
    throw new main.ShowUsage;
  }
  var name = all[0];
  var versionString = all[1];

  // Refresh the catalog, cacheing the remote package data on the server.
  refreshOfficialCatalogOrDie();

  var packageInfo = doOrDie(function () {
    return catalog.complete.getPackage(name);
  });
  if (! packageInfo) {
    Console.error(
"You can't call `meteor publish-for-arch` on package '" + name + "' without\n" +
"publishing it first.\n\n" +
"To publish the package, run `meteor publish --create` from the package directory.\n");

    return 1;
  }
  var pkgVersion = doOrDie(function () {
    return catalog.official.getVersion(name, versionString);
  });
  if (! pkgVersion) {
    Console.error(
"You can't call `meteor publish-for-arch` on version " + versionString + " of\n" +
"package '" + name + "' without publishing it first.\n\n" +
"To publish the version, run `meteor publish` from the package directory.\n\n");

    return 1;
  }

  if (! pkgVersion.source || ! pkgVersion.source.url) {
    Console.error('There is no source uploaded for ' +
                         name + '@' + versionString);
    return 1;
  }

  var sourceTarball = httpHelpers.getUrl({
    url: pkgVersion.source.url,
    encoding: null
  });
  var sourcePath = files.mkdtemp(name + '-' +
                                 versionString + '-source-');
  // XXX check tarballHash!
  files.extractTarGz(sourceTarball, sourcePath);

  // XXX Factor out with packageClient.bundleSource so that we don't
  // have knowledge of the tarball structure in two places.
  var packageDir = path.join(sourcePath, name);

  if (! fs.existsSync(packageDir)) {
    Console.error('Malformed source tarball');
    return 1;
  }

  var unipkg;
  var messages = buildmessage.capture({
    title: "building package " + name
  }, function () {
    var packageSource = new PackageSource(catalog.complete);

    // This package source, although it is initialized from a directory is
    // immutable. It should be built exactly as is. If we need to modify
    // anything, such as the version lock file, something has gone terribly
    // wrong and we should throw. Additionally, we know exactly which package
    // we are trying to publish-for-arch, so let's pass in the name.
    packageSource.initFromPackageDir(packageDir,  {
      requireVersion: true,
      immutable: true,
      name: name
    });
    if (buildmessage.jobHasMessages())
      return;

    var versionLock = packageSource.dependencyVersions;
    //If we don't have a valid version lock file, that's weird! Maybe we are a
    //core package, which don't have version files. Anyway, we should not use
    //publish-for-arch in this case.
    if (!versionLock || !versionLock.toolVersion) {
      process.stderr.write(
"This package has no valid version lock file: are you trying to use publish-for-arch on\n" +
"a core package? Publish-for-arch cannot guarantee safety. Please use\n" +
"publish --existing-version instead.\n");
      process.exit(1);
    }

    // Let's separate out the tool, if we can. If we can't, thats super bad, but
    // hopefully will not happen.
    var oldTool = versionLock.toolVersion.split('@');
    if (oldTool.length !== 2) {
      process.stderr.write(
"The version lock file on this package specifies an invalid meteor tool. That's weird.\n" +
"Publish-for-arch cannot guarantee safety with a corrupted version lock file! You can use\n" +
"publish --existing-version to try to get around this?\n");
      process.exit(1);
    }

    var toolPackage = oldTool[0];
    var toolVersion = oldTool[1];
    if (toolVersion === "CHECKOUT" &&
        !files.inCheckout()) {
      process.stderr.write(
"This package was published from a checkout of meteor! The tool cannot replicate\n" +
"that environment and will not even try. Please checkout meteor at the \n" +
"corresponding git commit and try again.\n");
      process.exit(1);
    }

    if (toolVersion !== "CHECKOUT") {
      if (files.inCheckout()) {
        // The code running here, is probably not what you think it is. You
        // might think that you are running from checkout, but we are going to
        // springboard into a built release that is not running the code that
        // you just wrote. That's super confusing, so we are not going to do
        // that. If you ever find yourself doing this... well, you are running
        // from checkout, so you can figure it out.
        process.stderr.write(
          "This package was published from a built version of meteor," +
            "but you are running from checkout!\nConsider running from a " +
            "proper Meteor release, so we can springboard correctly.\n");
        process.stderr.exit(1);
      }
      var currentToolPackage = release.current.getToolsPackage();
      var currentToolVersion = release.current.getToolsVersion();
      if (currentToolPackage !== toolPackage ||
          currentToolVersion !== toolVersion) {
        // XXX: OK. Here is the story.
        //
        // Meteor does not have a concept of not running from release. That is,
        // it runs from a release, or from checkout, not from a stand-alone
        // tool. We don't record the release that we publish with in
        // publish-for-arch, because that doesn't make sense. However, we can't
        // just springboard to a tool, because, for now, in 0.9.3, we really
        // want this to work on packages published pre-0.9.3. Just putting in
        // springboarding to tool code is not going to work, because older
        // versions of Meteor will just try to spingboard anyway.
        //
        // This is kind of a transitional hack. Going forward, there are several
        // ways to fix this -- we could introduct some sort of local records (so
        // we could create a temporary release record and run meteor from
        // there), or we can teach meteor to just run from a tool, instead of a
        // release. I like the latter better from a conceptual standpoint (why
        // should we run from a release only?) but it doesn't have a lot of use
        // cases. Alternatively, we can learn to simulate a release for older
        // versions, and not for newer versions, or something. This will be
        // worth thinking about when we have more information on how the system
        // is set up and used.
        //
        // Now, a proof of correctness -- this relies on several things:
        //
        // 1. We only use the tool in order to publish. Other release
        // information is irrelevant. (If that's ever false, we should write the
        // release instead of the tool and save us the trouble)
        //
        // 2. Springboarding to a specific release will run the tool from that
        // release, and not end up springboarding us to a different
        // release. Even if there are patches for this release (or whatever), we
        // are going to run the tool version of the release that we select here.
        //
        // 3. The only way to run a tool currently is from a release --
        // otherwise, we wouldn't need this explanation. (There is no way to
        // remove a release from existence.) Ergo, there must be a release that
        // contains a given tool, that we first used to publish this package.
        //
        // From 1 & 2, we get the idea that any release with the valid tool
        // version will do. From 3, we know that such a release exists.
        //
        // XXX Once again, this is a hack. Various things could happen to change
        // the above-mentioned points. When they do happen, in the not-so-near
        // future, we will have more information on how to actually solve this
        // problem.
        var sufficientlyReasonableReleaseVersion =
          catalog.official.getReleaseWithTool(versionLock.toolVersion);
        throw new
          main.SpringboardToSpecificRelease(sufficientlyReasonableReleaseVersion);
      }
    }

    // Now compile it! Once again, everything should compile, and if
    // it doesn't we should fail. Hopefully, of course, we have
    // tested our stuff before deciding to publish it to the package
    // server, but we need to be careful.
    // XXX If you're not using a matching version of the tool, this will give
    //     an error like "Version lock for FOO should never change"!  Including
    //     if you've swapped between checkout and released tool.  We really
    //     should springboard here...
    var deps =
          compiler.determineBuildTimeDependencies(packageSource).packageDependencies;
    tropohouse.default.downloadMissingPackages(deps);

    unipkg = compiler.compile(packageSource, {
      officialBuild: true
    }).unipackage;
    if (buildmessage.jobHasMessages())
      return;
  });

  if (messages.hasMessages()) {
    Console.printMessages(messages);
    return 1;
  }

  var conn;
  try {
    conn = packageClient.loggedInPackagesConnection();
  } catch (err) {
    packageClient.handlePackageServerConnectionError(err);
    return 1;
  }

  try {
    messages = buildmessage.capture({
      title: "publishing package " + name
    }, function () {
      packageClient.createAndPublishBuiltPackage(conn, unipkg);
    });
  } catch (e) {
    packageClient.handlePackageServerConnectionError(e);
    return 1;
  }

  if (messages.hasMessages()) {
    Console.printMessages(messages);
    return 1;
  }

  refreshOfficialCatalogOrDie();
  return 0;
});

main.registerCommand({
  name: 'publish-release',
  minArgs: 1,
  maxArgs: 1,
  options: {
    'create-track': { type: Boolean, required: false },
    'from-checkout': { type: Boolean, required: false }
  }
}, function (options) {
  // Refresh the catalog, cacheing the remote package data on the server.
  Console.info("Resyncing with package server...");
  refreshOfficialCatalogOrDie();

  try {
    var conn = packageClient.loggedInPackagesConnection();
  } catch (err) {
    packageClient.handlePackageServerConnectionError(err);
    return 1;
  }

  var relConf = {};

  // Let's read the json release file. It should, at the very minimum contain
  // the release track name, the release version and some short freeform
  // description.
  try {
    var data = fs.readFileSync(options.args[0], 'utf8');
    relConf = JSON.parse(data);
  } catch (e) {
    Console.error("Could not parse release file: " + e.message);
    return 1;
  }

  // Fill in the order key and any other generated release.json fields.
  Console.info("Double-checking release schema .");

  // Check that the schema is valid -- release.json contains all the required
  // fields, does not contain contradicting information, etc. Output all
  // messages, so the user can fix all errors at once.
  // XXX: Check for unknown keys.
  var badSchema = false;
  var bad = function (message) {
    if (!badSchema)
      Console.error("");
    Console.error(message);
    badSchema = true;
  };
  if (!_.has(relConf, 'track')) {
    bad("Configuration file must specify release track. (track).");
  }
  if (!_.has(relConf, 'version')) {
    bad("Configuration file must specify release version. (version).");
  }
  if (!_.has(relConf, 'description')) {
    bad("Configuration file must contain a description (description).");
  } else if (relConf['description'].length > 100) {
    bad("Description must be under 100 characters.");
  }
  if (!options['from-checkout']) {
    if (!_.has(relConf, 'tool')) {
      bad("Configuration file must specify a tool version (tool) unless in --from-checkout mode.");
    }
    if (!_.has(relConf, 'packages')) {
      bad("Configuration file must specify package versions (packages) unless in --from-checkout mode.");
    }
  }

  // If you didn't specify an orderKey and it's compatible with our conventional
  // orderKey generation algorithm, use the algorithm. If you explicitly specify
  // orderKey: null, don't include one.
  if (!_.has(relConf, 'orderKey')) {
    relConf.orderKey = utils.defaultOrderKeyForReleaseVersion(relConf.version);
  }
  // This covers both the case of "explicitly specified {orderKey: null}" and
  // "defaultOrderKeyForReleaseVersion returned null".
  if (relConf.orderKey === null) {
    delete relConf.orderKey;
  }

  if (!_.has(relConf, 'orderKey') && relConf['recommended']) {
    bad("Recommended releases must have order keys.");
  }
  // On the main release track, we can't name the release anything beginning
  // with 0.8 and below, because those are taken for pre-troposphere releases.
  if ((relConf.track === catalog.DEFAULT_TRACK)) {
    var start = relConf.version.slice(0,4);
    if (start === "0.8." || start === "0.7." ||
        start === "0.6." || start === "0.5.") {
      bad(
        "It looks like you are trying to publish a pre-package-server meteor release.\n" +
          "Doing this through the package server is going to cause a lot of confusion.\n" +
          "Please use the old release process.");
    }
  }
  if (badSchema) {
    return 1;
  }
  Console.info(".");

  // Let's check if this is a known release track/ a track to which we are
  // authorized to publish before we do any complicated/long operations, and
  // before we publish its packages.
  if (!options['create-track']) {
    var trackRecord;
    doOrDie(function () {
      trackRecord = catalog.official.getReleaseTrack(relConf.track);
    });
    if (!trackRecord) {
      Console.error('\n There is no release track named ' + relConf.track +
                           '. If you are creating a new track, use the --create-track flag.');
      return 1;
    }

    // We are going to call the server to check if we are authorized, so that when
    // we implement things like organizations, we are not handicapped by the
    // user's meteor version.
    if (!packageClient.amIAuthorized(relConf.track,conn,  true)) {
      Console.error('\n You are not an authorized maintainer of ' + relConf.track + ".");
      Console.error('Only authorized maintainers may publish new versions.');
      return 1;
    };
  }

  // XXX: Messages that start with . :-(
  Console.info(". OK!");

  // This is sort of a hidden option to just take your entire meteor checkout
  // and make a release out of it. That's what we do now (that's what releases
  // meant pre-0.90), and it is very convenient to do that here.
  //
  // If you have any unpublished packages at new versions in your checkout, this
  // WILL PUBLISH THEM at specified versions. (If you have unpublished changes,
  // including changes to build-time dependencies, but have not incremented the
  // version number, this will use buildmessage to error and exit.)
  //
  // Without any modifications about forks and package names, this particular
  // option is not very useful outside of MDG. Right now, to run this option on
  // a non-MDG fork of meteor, someone would probably need to go through and
  // change the package names to have proper prefixes, etc.
  if (options['from-checkout']) {
    // You must be running from checkout to bundle up your checkout as a release.
    if (!files.inCheckout()) {
      Console.error("Must run from checkout to make release from checkout.");
      return 1;
    };

    // We are going to disable publishing a release from checkout and an appDir,
    // just to be extra safe about local packages. There is never a good reason
    // why you would do that, and maybe you are confused about what you are
    // trying to do.
    if (options.appDir) {
      Console.error("Trying to publish from checkout while in an application " +
                           "directory is a bad idea." +
                           " Please try again from somewhere else.");
      return 1;
    }

    // You should not use a release configuration with packages&tool *and* a
    // from checkout option, at least for now. That's potentially confusing
    // (which ones did you mean to use) and makes it likely that you did one of
    // these by accident. So, we will disallow it for now.
    if (relConf.packages || relConf.tool) {
      Console.error(
        "Setting the --from-checkout option will use the tool and packages in your meteor " +
          "checkout.\n" +
          "Your release configuration file should not contain that information.");
      return 1;
    }

    // Now, let's collect all the packages in our meteor/packages directory. We
    // are going to be extra-careful to publish only those packages, and not
    // just all local packages -- we might be running this from an app
    // directory, though we really shouldn't be, or, if we ever restructure the
    // way that we store packages in the meteor directory, we should be sure to
    // reevaluate what this command actually does.
    var localPackageDir = path.join(files.getCurrentToolsDir(), "packages");
    var contents = fs.readdirSync(localPackageDir);
    var myPackages = {};
    var toPublish = {};
    var canBuild = true;
    var messages = buildmessage.capture(
      {title: "rebuilding local packages"},
      function () {
        Console.info("Rebuilding local packages...");
        _.each(contents, function (item) {
          // We expect the meteor/packages directory to only contain a lot of
          // directories, each of which is a package. This may one day be false,
          // in which case, this function will fail. That's an extra layer of
          // safety -- this is a very specific command that does a very specific
          // thing, and if we ever change how we store packages in checkout, we
          // should reconsider if, for example, we want to publish all of them
          // in a release.
          var packageDir = path.resolve(path.join(localPackageDir, item));
          // Consider a directory to be a package source tree if it
          // contains 'package.js'. (We used to support unipackages in
          // localPackageDirs, but no longer.)
          if (fs.existsSync(path.join(packageDir, 'package.js'))) {
            var packageSource = new PackageSource(catalog.complete);
            buildmessage.enterJob(
              { title: "building package " + item },
              function () {
                Console.info("  checking consistency of " + item + " ");

                // Initialize the package source. Core packages have the same
                // name as their corresponding directories, because otherwise we
                // would have a lot of difficulties trying to keep them
                // organized.
                // (XXX: this is a flimsy excuse, ekate, just fix the code)
                packageSource.initFromPackageDir(packageDir,  {
                  requireVersion: true,
                  name: item });

                if (buildmessage.jobHasMessages()) {
<<<<<<< HEAD
                  Console.warning("\n ...Error reading package:" + item);
=======
                  Console.warn("\n ...Error reading package:" + item);
>>>>>>> 78f36994
                  canBuild = false;
                  return;
                };

                // We are not very good with change detection on the meteor
                // tool, so we should just make extra-special sure to rebuild it
                // completely before publishing. Though we don't really need this.
                if (packageSource.includeTool) {
                  // Remove the build directory.
                  files.rm_recursive(
                    path.join(packageSource.sourceRoot, '.build.' + item));
                }

                Console.info(".");

                // Now compile it! Once again, everything should compile, and if
                // it doesn't we should fail. Hopefully, of course, we have
                // tested our stuff before deciding to publish it to the package
                // server, but we need to be careful.
                var directDeps =
                      compiler.determineBuildTimeDependencies(packageSource).directDependencies;
                tropohouse.default.downloadMissingPackages(directDeps);
                var compileResult = compiler.compile(packageSource,
                                                     { officialBuild: true });
                if (buildmessage.jobHasMessages()) {
<<<<<<< HEAD
                  Console.warning("\n ... Error compiling unipackage: " + item );
=======
                  Console.warn("\n ... Error compiling unipackage: " + item );
>>>>>>> 78f36994
                  canBuild = false;
                  return;
                };
                Console.info(".");

                // Let's get the server version that this local package is
                // overwriting. If such a version exists, we will need to make sure
                // that the contents are the same.
                var oldVersion = catalog.official.getVersion
                (item, packageSource.version);

                // Include this package in our release.
                myPackages[item] = packageSource.version;
                Console.info(".");

                // If there is no old version, then we need to publish this package.
                if (!oldVersion) {
                  // We are going to check if we are publishing an official
                  // release. If this is an experimental or pre-release, then we
                  // are not ready to commit to these package semver versions
                  // either. Any packages that we should publish as part of this
                  // release should have a -(something) at the end.
                  var newVersion = packageSource.version;
                  if (!relConf.official && newVersion.split("-").length < 2) {
                    buildmessage.error("It looks like you are building an "+
                                       " experimental or pre-release. Any packages " +
                                       "we publish here should have an identifier " +
                                       "at the end (ex: 1.0.0-dev). If this is an " +
                                       "official release, please set official to true " +
                                       "in the release configuration file.");
<<<<<<< HEAD
                    Console.warning("NOT OK unofficial");
=======
                    Console.warn("NOT OK unofficial");
>>>>>>> 78f36994
                    return;
                  }
                  toPublish[item] = {source: packageSource,
                                     compileResult: compileResult};
                  Console.info("new package or version");
                  return;
                } else {
                  // If we can't build some of our packages, then we care about
                  // that far more than we care about hash conflicts (and fixing
                  // the errors will change the hashes as well). Don't even
                  // bother checking until that happens.
                  if (!canBuild) {
                    Console.info("hash comparison skipped");
                    return;
                  }

                  var existingBuild =
                        catalog.official.getBuildWithPreciseBuildArchitectures(
                          oldVersion,
                          compileResult.unipackage.buildArchitectures());

                  // If the version number mentioned in package.js exists, but
                  // there's no build of this architecture, then either the old
                  // version was only semi-published, or you've added some
                  // platform-specific dependencies but haven't bumped the
                  // version number yet; either way, you should probably bump
                  // the version number.
                  var somethingChanged = !existingBuild;

                  if (!somethingChanged) {
                    // Save the unipackage, just to get its hash.
                    // XXX this is redundant with the bundle build step that
                    // publishPackage will do later
                    var bundleBuildResult = packageClient.bundleBuild(
                      compileResult.unipackage);
                    if (bundleBuildResult.treeHash !==
                        existingBuild.build.treeHash) {
                      somethingChanged = true;
                    }
                  }

                  if (somethingChanged) {
                    // The build ID of the old server record is not the same as
                    // the buildID that we have on disk. This means something
                    // has changed -- maybe our source files, or a buildId of
                    // one of our build-time dependencies. There might be a
                    // false positive here (for example, we added some comments
                    // to a package.js file somewhere), but, for now, we would
                    // rather err on the side of catching this issue and forcing
                    // a more thorough check.
                    buildmessage.error("Something changed in package " + item
                                       + ". Please upgrade version number.");
                    Console.error("NOT OK");
                  } else {
                    Console.info("ok");
                  }
                }
              });
          }
        });
      });

    if (messages.hasMessages()) {
      Console.printMessages(messages);
      return 1;
    };

    // We now have an object of packages that have new versions on disk that
    // don't exist in the server catalog. Publish them.
    for (var name in toPublish) {  // don't use _.each so we can return
      if (!_.has(toPublish, name))
        continue;
      var prebuilt = toPublish[name];

      Console.info("Publishing package: " + name);

      // XXX merge with messages? having THREE kinds of error handling here is
      // um something.
      var pubEC;
      try {
        messages = buildmessage.capture({
          title: "publishing package " + name
        }, function () {
          var opts = {
            new: !catalog.official.getPackage(name)
          };

          // If we are creating a new package, dsPS will document this for us,
          // so we don't need to do this here. Though, in the future, once we
          // are done bootstrapping package servers, we should consider having
          // some extra checks around this.
          pubEC = packageClient.publishPackage(
            prebuilt.source,
            prebuilt.compileResult,
            conn,
            opts);
        });
      } catch (e) {
          packageClient.handlePackageServerConnectionError(e);
          return 1;
      }
      if (messages.hasMessages()) {
        Console.printMessages(messages);
        return pubEC || 1;
      }

      // If we fail to publish, just exit outright, something has gone wrong.
      if (pubEC > 0) {
        Console.error("Failed to publish: " + name);
        return pubEC;
      }
    }

    // Set the remaining release information. For now, when we publish from
    // checkout, we always set the meteor tool as the tool. We don't include the
    // tool in the packages list.
    relConf.tool="meteor-tool@" + myPackages["meteor-tool"];
    delete myPackages["meteor-tool"];
    relConf.packages=myPackages;
  }

  // Create the new track, if we have been told to.
  if (options['create-track']) {
    Console.info("Creating a new release track...");
    try {
      var track = conn.call('createReleaseTrack',
                            { name: relConf.track } );
    } catch (e) {
      packageClient.handlePackageServerConnectionError(e);
      return 1;
    }
  }

  Console.info("Creating a new release version...");
  var record = {
    track: relConf.track,
    version: relConf.version,
    orderKey: relConf.orderKey,
    description: relConf.description,
    recommended: !!relConf.recommended,
    tool: relConf.tool,
    packages: relConf.packages
  };

  var uploadInfo;
  try {
    if (!relConf.patchFrom) {
      uploadInfo = packageClient.callPackageServer(
        conn, 'createReleaseVersion', record);
    } else {
      uploadInfo = packageClient.callPackageServer(
        conn, 'createPatchReleaseVersion', record, relConf.patchFrom);
    }
  } catch (err) {
    packageClient.handlePackageServerConnectionError(err);
    return 1;
  }

  // Get it back.
  refreshOfficialCatalogOrDie();
  Console.info("Done creating " + relConf.track  + "@" +
                       relConf.version + "!");

  if (options['from-checkout']) {
    // XXX maybe should discourage publishing if git status says we're dirty?
    var gitTag = "release/" + relConf.track  + "@" + relConf.version;
    if (config.getPackageServerFilePrefix() !== 'packages') {
      // Only make a git tag if we're on the default branch.
      Console.info("Skipping git tag: not using the main package server.");
    } else if (gitTag.indexOf(':') !== -1) {
      // XXX could run `git check-ref-format --allow-onelevel $gitTag` like we
      //     used to, instead of this simple check
      // XXX could convert : to / ?
      Console.info("Skipping git tag: bad format for git.");
    } else {
      Console.info("Creating git tag " + gitTag);
      files.runGitInCheckout('tag', gitTag);
      Console.info(
        "Pushing git tag (this should fail if you are not from MDG)");
      files.runGitInCheckout('push', 'git@github.com:meteor/meteor.git',
                             'refs/tags/' + gitTag);
    }
  }

  return 0;
});


///////////////////////////////////////////////////////////////////////////////
// search & show
///////////////////////////////////////////////////////////////////////////////


main.registerCommand({
  name: 'show',
  pretty: true,
  minArgs: 1,
  maxArgs: 1,
  options: {
    "show-old": {type: Boolean, required: false }
  }
}, function (options) {

  // We should refresh the catalog in case there are new versions.
  refreshOfficialCatalogOrDie();

  // We only show compatible versions unless we know otherwise.
  var versionVisible = function (record) {
    return options['show-old'] || !record.unmigrated;
  };

  var full = options.args[0].split('@');
  var name = full[0];
  var allRecord;
  doOrDie(function () {
    allRecord = getReleaseOrPackageRecord(name);
  });

  var record = allRecord.record;
  if (!record) {
    Console.error("Unknown package or release: " +  name);
    return 1;
  }

  var versionRecords;
  var label;
  if (!allRecord.isRelease) {
    label = "package";
    var getRelevantRecord = function (version) {
      var versionRecord = doOrDie(function () {
        return catalog.official.getVersion(name, version);
      });
      var myBuilds = _.pluck(doOrDie(function () {
        return catalog.official.getAllBuilds(name, version);
      }), 'buildArchitectures');
      // Does this package only have a cross-platform build?
      if (myBuilds.length === 1) {
        var allArches = myBuilds[0].split('+');
        if (!_.any(allArches, function (arch) {
          return arch.match(/^os\./);
        })) {
          return versionRecord;
        }
      }
      // This package is only available for some architectures.
      // XXX show in a more human way?
      var myStringBuilds = myBuilds.join(' ');
      return _.extend({ buildArchitectures: myStringBuilds },
                      versionRecord);
    };
    // XXX should this skip pre-releases?
    var versions = catalog.official.getSortedVersions(name);
    if (full.length > 1) {
      versions = [full[1]];
    }
    versionRecords = _.map(versions, getRelevantRecord);
  } else {
    label = "release";
    if (full.length > 1) {
      doOrDie(function () {
        versionRecords = [catalog.official.getReleaseVersion(name, full[1])];
      });
    } else {
      versionRecords =
        _.map(
          catalog.official.getSortedRecommendedReleaseVersions(name, "").reverse(),
          function (v) {
            return doOrDie(function () {
              return catalog.official.getReleaseVersion(name, v);
            });
          });
    }
  }
  if (_.isEqual(versionRecords, [])) {
    if (allRecord.release) {
      Console.error(
        "No recommended versions of release " + name + " exist.");
    } else {
      Console.error("No versions of package" + name + " exist.");
    }
  } else {
    var lastVersion = versionRecords[versionRecords.length - 1];
    if (!lastVersion && full.length > 1) {
      Console.error(
        "Unknown version of" + name + ":" + full[1]);
      return 1;;
    }
    var unknown = "< unknown >";
    _.each(versionRecords, function (v) {
      // Don't show versions that we shouldn't be showing.
      if (!versionVisible(v)) {
        return;
      }

      var versionDesc = "Version " + v.version;
      if (v.description)
        versionDesc = versionDesc + " : " + v.description;
      Console.info(versionDesc + "");
      if (v.buildArchitectures && full.length > 1)
        Console.info("      Architectures: "
                             + v.buildArchitectures);
      if (v.packages && full.length > 1) {
        Console.info("      tool: " + v.tool);
        Console.info("      packages:");

        versionDesc = versionDesc + "\n      packages:\n";
        _.each(v.packages, function(pv, pn) {
          Console.info("          " + pn + ":" + pv);
        });
      }
    });
    Console.info("\n");
  }

  // Creating the maintainer string. We have anywhere between 1 and lots of
  // maintainers on a package. We probably want output along the lines of
  // "bob", "bob and alice" or "bob, alex and alice".
  var myMaintainerString = "";
  var myMaintainers = _.pluck(record.maintainers, 'username');
  if (myMaintainers.length === 1) {
    myMaintainerString = myMaintainers[0];
  } else {
    var myTotal = myMaintainers.length;
    // If we have two maintainers exactly, this is a no-op. Otherwise, it will
    // produce a list of the first (n-2) maintainers, separated by comas.
    _.each(myMaintainers.slice(0, myTotal - 2), function (name) {
      myMaintainerString += name + ", ";
    });
    myMaintainerString +=  myMaintainers[myTotal - 2];
    myMaintainerString +=  " and " +  myMaintainers[myTotal - 1];
  }

  var metamessage = "Maintained by " + myMaintainerString + ".";
        ;
  if (lastVersion && lastVersion.git) {
    metamessage += "\nYou can find the git repository at " +
        lastVersion.git;
    metamessage += ".";
  }

  if (record && record.homepage) {
    metamessage = metamessage + "\nYou can find more information at "
      + record.homepage;
    metamessage += ".";
  }
  Console.info(metamessage);
});

main.registerCommand({
  name: 'search',
  pretty: true,
  minArgs: 1,
  maxArgs: 1,
  options: {
    maintainer: {type: String, required: false },
    "show-old": {type: Boolean, required: false },
    "show-rcs": {type: Boolean, required: false}
  }
}, function (options) {

  // Show all means don't do any filtering at all. So, don't do any filtering
  // for anything at all.
  if (options["show-rcs"]) {
    options["show-old"] = true;
  }

  // XXX this is dumb, we should be able to search even if we can't
  // refresh. let's make sure to differentiate "horrible parse error while
  // refreshing" from "can't connect to catalog"
  refreshOfficialCatalogOrDie();

  var allPackages = catalog.official.getAllPackageNames();
  var allReleases = catalog.official.getAllReleaseTracks();
  var matchingPackages = [];
  var matchingReleases = [];

  var selector;

  var search;
  try {
    search = new RegExp(options.args[0]);
  } catch (err) {
    Console.error(err + "");
    return 1;
  }

  // Do not return true on broken packages, unless requested in options.
  var filterBroken = function (match, isRelease, name) {
    // If the package does not match, or it is not a package at all or if we
    // don't want to filter anyway, we do not care.
    if (!match || isRelease || options["show-old"])
      return match;
    var vr;
    doOrDie(function () {
      if (!options["show-rcs"]) {
        vr = catalog.official.getLatestMainlineVersion(name);
      } else {
        vr = catalog.official.getLatestVersion(name);
      }
    });
    return vr && !vr.unmigrated;
  };

  if (options.maintainer) {
    var username =  options.maintainer;
    // In the future, we should consider checking this on the server, but I
    // suspect the main use of this command will be to deal with the automatic
    // migration and uncommon in everyday use. From that perspective, it makes
    // little sense to require you to be online to find out what packages you
    // own; and the consequence of not mentioning your group packages until
    // you update to a new version of meteor is not that dire.
    selector = function (name, isRelease) {
      var record;
      // XXX make sure search works while offline
      doOrDie(function () {
        if (isRelease) {
          record = catalog.official.getReleaseTrack(name);
        } else {
          record = catalog.official.getPackage(name);
        }
      });
     return filterBroken((name.match(search) &&
        !!_.findWhere(record.maintainers, {username: username})),
        isRelease, name);
    };
  } else {
    selector = function (name, isRelease) {
      return filterBroken(name.match(search),
        isRelease, name);
    };
  }

  _.each(allPackages, function (pack) {
    if (selector(pack, false)) {
      var vr = doOrDie(function () {
        if (!options['show-rcs']) {
          return catalog.official.getLatestMainlineVersion(pack);
        }
        return catalog.official.getLatestVersion(pack);
      });
      if (vr) {
        matchingPackages.push(
          { name: pack, description: vr.description});
      }
    }
  });
  _.each(allReleases, function (track) {
    if (selector(track, true)) {
      var vr = doOrDie(function () {
        return catalog.official.getDefaultReleaseVersion(track);
      });
      if (vr) {
        var vrlong = doOrDie(function () {
          return catalog.official.getReleaseVersion(track, vr.version);
        });
        matchingReleases.push(
          { name: track, description: vrlong.description});
      }
    }
  });

  var output = false;
  if (!_.isEqual(matchingPackages, [])) {
    output = true;
    Console.info("Found the following packages:");
    Console.info(utils.formatList(matchingPackages) + "");
  }

  if (!_.isEqual(matchingReleases, [])) {
    output = true;
    Console.info("Found the following releases:");
    Console.info(utils.formatList(matchingReleases) + "");
  }

  if (!output) {
    Console.error(
      "Neither packages nor releases matching \'" +
        search + "\' could be found.");
  } else {
    Console.info(
      "To get more information on a specific item, use meteor show.");
  }
});

///////////////////////////////////////////////////////////////////////////////
// list
///////////////////////////////////////////////////////////////////////////////

main.registerCommand({
  name: 'list',
  requiresApp: true,
  options: {
  }
}, function (options) {
  var items = [];

  var newVersionsAvailable = false;

  var messages = buildmessage.capture(function () {
    // Packages that are used by this app
    var packages = project.getConstraints();
    // Versions of the packages. We need this to get the right description for
    // the user, in case it changed between versions.
    var versions = project.getVersions();

    _.each(packages, function (version, name) {
      // Show the version we actually use, not the version we constrain on!
      version = versions[name];

      // Use complete catalog to get the local versions of local packages.
      var versionInfo = catalog.complete.getVersion(name, version);
      if (!versionInfo) {
        buildmessage.error("Cannot process package list. Unknown: " + name +
                           " at version " + version + "\n");
        return;
      }

      var versionAddendum = "" ;
      var latest = catalog.complete.getLatestMainlineVersion(name, version);
      var packageVersionParser = require('./package-version-parser.js');
      if (latest &&
          version !== latest.version &&
          // If we're currently running a prerelease, "latest" may be older than
          // what we're at, so don't tell us we're outdated!
          packageVersionParser.lessThan(version, latest.version) &&
          !catalog.complete.isLocalPackage(name)) {
        versionAddendum = "*";
        newVersionsAvailable = true;
      } else {
        versionAddendum = " ";
      }

      var description = version + versionAddendum +
            (versionInfo.description ?
             (" " + versionInfo.description) : "");
      items.push({ name: name, description: description });

    });
  });
  if (messages.hasMessages()) {
    Console.printMessages(messages);
    return 1;
  }

  // Append extra information about special packages such as Cordova plugins
  // to the list.
  var plugins = project.getCordovaPlugins();
  _.each(plugins, function (version, name) {
    items.push({ name: 'cordova:' + name, description: version });
  });

  Console.info(utils.formatList(items));

  if (newVersionsAvailable) {
    Console.info(
<<<<<<< HEAD
      "\n * New versions of these packages are available! " +
        "Run 'meteor update' to try to update\n" +
        "   those packages to their latest versions.");
=======
"\n * New versions of these packages are available! Run 'meteor update' to try\n" +
" to update those packages to their latest versions. If your packages cannot be\n" +
" updated further, try typing meteor add <package>@<newVersion> to see more\n" +
" information.");
>>>>>>> 78f36994
  }
  return 0;
});



///////////////////////////////////////////////////////////////////////////////
// update
///////////////////////////////////////////////////////////////////////////////

// Returns 0 if the operation went OK -- either we updated to a new release, or
// decided not to with good reason. Returns something other than 0, if it is not
// safe to proceed (ex: our release track is fundamentally unsafe or there is
// weird catalog corruption).
var maybeUpdateRelease = function (options) {
  // We are only updating packages, so we are not updating the release.
  if (options["packages-only"]) {
     return 0;
  }

  // We are running from checkout, so we are not updating the release.
  if (release.current.isCheckout()) {
    Console.error(
"You are running Meteor from a checkout, so we cannot update the Meteor release.\n" +
"Checking to see if we can update your packages.");
    return 0;
  }

  // Looks like we are going to have to update the release. First, let's figure
  // out the release track we'll end up on --- either because it's
  // the explicitly specified (with --release) track; or because we didn't
  // specify a release and it's the app's current release (if we're in an app
  // dir), since non-forced updates don't change the track.

  // XXX better error checking on release.current.name
  // XXX add a method to release.current.
  var releaseTrack = release.current ?
        release.current.getReleaseTrack() : catalog.DEFAULT_TRACK;

  // Unless --release was passed (in which case we ought to already have
  // springboarded to that release), go get the latest release and switch to
  // it. (We already know what the latest release is because we refreshed the
  // catalog above.)  Note that after springboarding, we will hit this again.
  // However, the override that's done by SpringboardToLatestRelease also sets
  // release.forced (although it does not set release.explicit), so we won't
  // double-springboard.  (We might miss an super recently published release,
  // but that's probably OK.)
  if (! release.forced) {
    var latestRelease = doOrDie(function () {
      return release.latestDownloaded(releaseTrack);
    });
    // Are we on some track without ANY recommended releases at all,
    // and the user ran 'meteor update' without specifying a release? We
    // really can't do much here.
    if (!latestRelease) {
      Console.error(
        "There are no recommended releases on release track " +
          releaseTrack + ".");
      return 1;
    }
    if (! release.current || release.current.name !== latestRelease) {
      // The user asked for the latest release (well, they "asked for it" by not
      // passing --release). We're not currently running the latest release on
      // this track (we may have even just learned about it). #UpdateSpringboard
      throw new main.SpringboardToLatestRelease(releaseTrack);
    }
  }

  // At this point we should have a release. (If we didn't to start
  // with, #UpdateSpringboard fixed that.) And it can't be a checkout,
  // because we checked for that at the very beginning.
  if (! release.current || ! release.current.isProperRelease())
    throw new Error("don't have a proper release?");

  // If we're not in an app, then we're basically done. The only thing left to
  // do is print out some messages explaining what happened (and advising the
  // user to run update from an app).
  if (! options.appDir) {
    if (release.forced) {
      // We get here if:
      // 1) the user ran 'meteor update' and we found a new version
      // 2) the user ran 'meteor update --release xyz' (regardless of
      //    whether we found a new release)
      //
      // In case (1), we downloaded and installed the update and then
      // we springboarded (at #UpdateSpringboard above), causing
      // $METEOR_SPRINGBOARD_RELEASE to be true.
      // XXX probably should have a better interface than looking directly
      //     at the env var here
      //
      // In case (2), we downloaded, installed, and springboarded to
      // the requested release in the initialization code, before the
      // command even ran. They could equivalently have run 'meteor
      // help --release xyz'.
      Console.info(
        "Installed. Run 'meteor update' inside of a particular project\n" +
          "directory to update that project to Meteor " +
          release.current.name + ".");
    } else {
      // We get here if the user ran 'meteor update' and we didn't
      // find a new version.
      Console.info(
        "The latest version of Meteor, " + release.current.name +
          ", is already installed on this\n" +
          "computer. Run 'meteor update' inside of a particular project\n" +
          "directory to update that project to Meteor " +
          release.current.name);
    }
    return 0;
  }

  // Otherwise, we have to upgrade the app too, if the release changed.
  var appRelease = project.getMeteorReleaseVersion();
  if (appRelease !== null && appRelease === release.current.name) {
    var maybeTheLatestRelease = release.forced ? "" : ", the latest release";
    Console.info(
      "This project is already at " +
        release.current.getDisplayName() + maybeTheLatestRelease + ".");
    return 0;
  }

  // XXX did we have to change some package versions? we should probably
  //     mention that fact.
  // XXX error handling.

  // Figuring out which release to use to update the app is slightly more
  // complicated, because we have to run the constraint solver. So, we need to
  // try multiple releases, defined by the various options passed in.
  var releaseVersionsToTry;
  if (options.patch) {
    // Can't make a patch update if you are not running from a current
    // release. In fact, you are doing something wrong, so we should tell you
    // to stop.
    if (appRelease == null) {
      Console.error(
        "Cannot patch update unless a release is set.");
      return 1;
    }
    var r = appRelease.split('@');
    var record = doOrDie(function () {
      return catalog.official.getReleaseVersion(r[0], r[1]);
    });
    var updateTo = record.patchReleaseVersion;
    if (!updateTo) {
      Console.error(
        "You are at the latest patch version.");
      return 0;
    }
    var patchRecord = doOrDie(function () {
      return catalog.official.getReleaseVersion(r[0], updateTo);
    });
    // It looks like you are not at the latest patch version,
    // technically. But, in practice, we cannot update you to the latest patch
    // version because something went wrong. For example, we can't find the
    // record for your patch version (probably some sync
    // failure). Alternatively, maybe we put out a patch release and found a
    // bug in it -- since we tell you to always run update --patch, we should
    // not try to patch you to an unfriendly release. So, either way, as far
    // as we are concerned you are at the 'latest patch version'
    if (!patchRecord || !patchRecord.recommended ) {
      Console.error(
        "You are at the latest patch version.");
      return 0;
    }
    // Great, we found a patch version. You can only have one latest patch for
    // a string of releases, so there is just one release to try.
    releaseVersionsToTry = [updateTo];
  } else if (release.explicit) {
    // You have explicitly specified a release, and we have springboarded to
    // it. So, we will use that release to update you to itself, if we can.
    doOrDie(function () {
      releaseVersionsToTry = [release.current.getReleaseVersion()];
    });
  } else {
    // We are not doing a patch update, or a specific release update, so we need
    // to try all recommended releases on our track, whose order key is greater
    // than the app's.
    // XXX: Isn't the track the same as ours, since we springboarded?
    var appTrack = appRelease.split('@')[0];
    var appVersion =  appRelease.split('@')[1];
    var appReleaseInfo = doOrDie(function () {
      return catalog.official.getReleaseVersion(appTrack, appVersion);
    });
    var appOrderKey = (appReleaseInfo && appReleaseInfo.orderKey) || null;
    releaseVersionsToTry = catalog.official.getSortedRecommendedReleaseVersions(
      appTrack, appOrderKey);
    if (!releaseVersionsToTry.length) {
      // We could not find any releases newer than the one that we are on, on
      // that track, so we are done.
      Console.info(
        "This project is already at Meteor " + appRelease +
          ", which is newer than the latest release.");
      return 0;
    }
  }

  var solutionReleaseRecord = null;
  var solutionPackageVersions = null;
  var directDependencies = project.getConstraints();
  var previousVersions;
  var messages = buildmessage.capture(function () {
    previousVersions = project.getVersions({dontRunConstraintSolver: true});
  });
  if (messages.hasMessages()) {
    Console.printMessages(messages);
    // We couldn't figure out our current versions, so updating is not going to work.
    return 1;
  }

  var solutionReleaseVersion = _.find(releaseVersionsToTry, function (versionToTry) {
    var releaseRecord = doOrDie(function () {
      return catalog.official.getReleaseVersion(releaseTrack, versionToTry);
    });
    if (!releaseRecord)
      throw Error("missing release record?");
    var constraints = doOrDie(function () {
      return project.calculateCombinedConstraints(releaseRecord.packages);
    });
    try {
      var messages = buildmessage.capture(function () {
        solutionPackageVersions = catalog.complete.resolveConstraints(
          constraints,
          { previousSolution: previousVersions },
          { ignoreProjectDeps: true });
      });
      if (messages.hasMessages()) {
        if (process.env.METEOR_UPDATE_DEBUG) {
          Console.error(
            "Update to release " + releaseTrack + "@" + versionToTry +
              " is impossible:\n" + messages.formatMessages());
        }
        return false;
      }
    } catch (e) {
      if (process.env.METEOR_UPDATE_DEBUG) {
        Console.error(
          "Update to release " + releaseTrack +
            "@" + versionToTry + " impossible: " + e.message );
      }
      return false;
    }
    solutionReleaseRecord = releaseRecord;
    return true;
  });

  if (!solutionReleaseVersion) {
    Console.info(
      "This project is at the latest release which is compatible with your\n" +
        "current package constraints.");
    return 0;
  } else  if (solutionReleaseVersion !== releaseVersionsToTry[0]) {
    Console.info(
      "(Newer releases are available but are not compatible with your\n" +
        "current package constraints.)");
  }

  var solutionReleaseName = releaseTrack + '@' + solutionReleaseVersion;

  // We could at this point springboard to solutionRelease (which is no newer
  // than the release we are currently running), but there's no super-clear advantage
  // to this yet. The main reason might be if we decide to delete some
  // backward-compatibility code which knows how to deal with an older release,
  // but if we actually do that, we can change this code to add the extra
  // springboard at that time.
  var upgraders = require('./upgraders.js');
  var upgradersToRun = upgraders.upgradersToRun();

  // Write the new versions to .meteor/packages and .meteor/versions.
  var setV;
  messages = buildmessage.capture(function () {
    setV = project.setVersions(solutionPackageVersions,
                               { alwaysRecord : true });
  });
  if (messages.hasMessages()) {
    Console.error("Error while setting versions:\n" +
                         messages.formatMessages());
    return 1;
  }
  project.showPackageChanges(previousVersions, solutionPackageVersions, {
    onDiskPackages: setV.downloaded
  });
  if (!setV.success) {
    Console.error("Could not install all the requested packages.");
    return 1;
  }

  // Write the release to .meteor/release.
  project.writeMeteorReleaseVersion(solutionReleaseName);

  Console.info(path.basename(options.appDir) + ": updated to " +
                       utils.displayRelease(releaseTrack, solutionReleaseVersion) +
                       ".");

  // Now run the upgraders.
  // XXX should we also run upgraders on other random commands, in case there
  // was a crash after changing .meteor/release but before running them?
  _.each(upgradersToRun, function (upgrader) {
    upgraders.runUpgrader(upgrader);
    project.appendFinishedUpgrader(upgrader);
  });

  // We are done, and we should pass the release that we upgraded to, to the user.
  return 0;
};


main.registerCommand({
  name: 'update',
  options: {
    patch: { type: Boolean, required: false },
    "packages-only": { type: Boolean, required: false }
  },
  // We have to be able to work without a release, since 'meteor
  // update' is how you fix apps that don't have a release.
  requiresRelease: false,
  minArgs: 0,
  maxArgs: Infinity
}, function (options) {
  // Refresh the catalog, cacheing the remote package data on the server.
  // XXX should be able to update even without a refresh, esp to a specific
  //     server
  refreshOfficialCatalogOrDie();

  // If you are specifying packaging individually, you probably don't want to
  // update the release.
  if (options.args.length > 0) {
    options["packages-only"] = true;
  }

  // Some basic checks to make sure that this command is being used correctly.
  if (options["packages-only"] && options["patch"]) {
    Console.error("There is no such thing as a patch update to packages.");
    return 1;
  }

  if (release.explicit && options["patch"]) {
    Console.error("You cannot patch update to a specific release.");
    return 1;
  }

  var releaseUpdateStatus = maybeUpdateRelease(options);
  // If we encountered an error and cannot proceed, return.
  if (releaseUpdateStatus !== 0) {
    return releaseUpdateStatus;
  }

  // The only thing left to do is update packages, and we don't update packages
  // if we are making a patch update, updating specifically with a --release, or
  // running outside a package directory. So, we are done, return.
  if (options['patch'] || release.explicit || !options.appDir) {
    return 0;
  }

  // For calculating constraints, we need to take into account the project's
  // release. This might not be the release that we are actually running --
  // because we might have springboarded to the latest release, but been unable
  // to update to it.
  var releasePackages = {};
  if (release.current.isProperRelease()) {
    // We are not running from checkout, and we are in an app directory, and we
    // are running 'update', which is the one command that doesn't allow
    // arbitrary release overrides (ie, if we did that, we wouldn't be
    // here). So, basically, that's the correct release for this to project to
    // have constraints against.
    var appRelease = project.getMeteorReleaseVersion();
    var r = appRelease.split('@');
    var appRecord = doOrDie(function () {
      return catalog.official.getReleaseVersion(r[0], r[1]);
    });
    releasePackages = appRecord.packages;
  }

  // Let's figure out what packages we are currently using. Don't run the
  // constraint solver yet, we don't care about reconciling them, just want to
  // know what they are for some internal constraint solver heuristics.
  var versions, allPackages;
  messages = buildmessage.capture(function () {
    versions = project.getVersions({dontRunConstraintSolver: true});
    allPackages = project.calculateCombinedConstraints(releasePackages);
  });
  if (messages.hasMessages()) {
    Console.printMessages(messages);
    return 1;
  }

  // If no packages have been specified, then we will send in a request to
  // update all direct dependencies. If a specific list of packages has been
  // specified, then only upgrade those.
  var upgradePackages;
  if (options.args.length === 0) {
    upgradePackages = _.pluck(allPackages, 'name');
  } else {
    upgradePackages = options.args;
  }

  // Call the constraint solver. This should not fail, since we are not adding
  // any constraints that we didn't have before.
  var newVersions;
  var messages = buildmessage.capture(function () {
    newVersions = catalog.complete.resolveConstraints(allPackages, {
      previousSolution: versions,
      upgrade: upgradePackages
    }, {
      ignoreProjectDeps: true
    });
  });
  if (messages.hasMessages()) {
    Console.error("Error resolving constraints for packages:\n"
                         + messages.formatMessages());
    return 1;
  }

  // Just for the sake of good messages, check to see if anything changed.
  if (_.isEqual(newVersions, versions)) {
<<<<<<< HEAD
    Console.info("All your package dependencies are already up to date.");
=======
    Console.info("Your packages are at their latest compatible versions.");
>>>>>>> 78f36994
    return 0;
  }

  // Set our versions and download the new packages.
  var setV;
  messages = buildmessage.capture(function () {
    setV = project.setVersions(newVersions, { alwaysRecord : true });
  });
  // XXX cleanup this madness of error handling
  if (messages.hasMessages()) {
    Console.error("Error while setting package versions:\n" +
                         messages.formatMessages());
    return 1;
  }

  // Sometimes, we don't show changes -- for example, if you don't have a
  // versions file. However, I think that if you don't have a versions file, and
  // you are running update, it is OK to show you a bunch of output (and
  // confusing not to).
  var showExitCode = project.showPackageChanges(
    versions, newVersions,
    { onDiskPackages: setV.downloaded,
      alwaysShow: true });

  if (!setV.success) {
    Console.error("Could not install all the requested packages.");
    return 1;
  }
  return showExitCode;
});

///////////////////////////////////////////////////////////////////////////////
// add
///////////////////////////////////////////////////////////////////////////////

main.registerCommand({
  name: 'add',
  minArgs: 1,
  maxArgs: Infinity,
  requiresApp: true,
  pretty: true
}, function (options) {

  // Special case on reserved package namespaces, such as 'cordova'
  var cordovaPlugins;
  try {
    var filteredPackages = cordova.filterPackages(options.args);
    cordovaPlugins = filteredPackages.plugins;

    _.each(cordovaPlugins, function (plugin) {
      cordova.checkIsValidPlugin(plugin);
    });
  } catch (err) {
    Console.error(err.message + '');
    return 1;
  }

  var oldPlugins = project.getCordovaPlugins();

  var pluginsDict = {};
  _.each(cordovaPlugins, function (s) {
    var splt = s.split('@');
    if (splt.length !== 2)
      throw new Error(s + ': exact version or tarball url is required');
    pluginsDict[splt[0]] = splt[1];
  });
  project.addCordovaPlugins(pluginsDict);

  _.each(cordovaPlugins, function (plugin) {
    Console.info("added cordova plugin " + plugin);
  });

  var args = filteredPackages.rest;

  if (_.isEmpty(args))
    return 0;

  // For every package name specified, add it to our list of package
  // constraints. Don't run the constraint solver until you have added all of
  // them -- add should be an atomic operation regardless of the package
  // order. Even though the package file should specify versions of its inputs,
  // we don't specify these constraints until we get them back from the
  // constraint solver.
  //
  // In the interests of failing fast, we do this check before refreshing the
  // catalog, touching the project, etc, since these parsings are purely
  // syntactic.
  var constraints = _.map(options.args, function (packageReq) {
    try {
      return utils.parseConstraint(packageReq);
    } catch (e) {
      if (!e.versionParserError)
        throw e;
      console.log("Error: " + e.message);
      throw new main.ExitWithCode(1);
    }
  });

  var failed = false;

  // Refresh the catalog, cacheing the remote package data on the server.
  // XXX ensure this works while offline
  refreshOfficialCatalogOrDie();

  // Read in existing package dependencies.
  var packages = project.getConstraints();

  var allPackages;
  var messages = buildmessage.capture(function () {
    // Combine into one object mapping package name to list of constraints, to
    // pass in to the constraint solver.
    allPackages = project.getCurrentCombinedConstraints();
  });
  if (messages.hasMessages()) {
    Console.printMessages(messages);
    return 1;
  }

  _.each(constraints, function (constraint) {
    // Check that the package exists.
    doOrDie(function () {
      if (! catalog.complete.getPackage(constraint.name)) {
        Console.error(constraint.name + ": no such package");
        failed = true;
        return;
      }
    });

    // If the version was specified, check that the version exists.
    _.each(constraint.constraint, function (constr) {
      if (constr.version !== null) {
        var versionInfo = doOrDie(function () {
          return catalog.complete.getVersion(constraint.name, constr.version);
        });
        if (! versionInfo) {
          Console.stderr.write(
            constraint.name + "@" + constr.version  + ": no such version\n");
          failed = true;
          return;
        }
      }
    });
    // Check that the constraint is new. If we are already using the package at
    // the same constraint in the app, return from this function, but don't
    // fail. Rejecting the entire command because a part of it is a no-op is
    // confusing.
    if (_.has(packages, constraint.name)) {
      if (packages[constraint.name] === constraint.constraintString) {
        if (constraint.constraintString) {
          Console.info(
            constraint.name + " with version constraint " +
              constraint.constraintString + " has already been added.");
        } else {
          Console.info(
            constraint.name +
              " without a version constraint has already been added.");
        }
      } else {
        if (packages[constraint.name]) {
          Console.info(
            "Currently using " + constraint.name +
              " with version constraint " + packages[constraint.name]
              + ".");
        } else {
          Console.info("Currently using "+  constraint.name +
                               " without any version constraint.");
        }
        if (constraint.constraintString) {
          Console.info("The version constraint will be changed to " +
                               constraint.constraintString + ".");
        } else {
          Console.info("The version constraint will be removed.");
        }
        // Now remove the old constraint from what we're going to calculate
        // with. (XXX: This is hacky.)
        var removed = false;
        var oldC = "";
        if (packages[constraint.name]) {
          oldC = "@" + packages[constraint.name];
        }
        var oldConstraint = utils.parseConstraint(
          constraint.name + oldC);

        for (var i = 0; i < allPackages.length; ++i) {
          if (_.isEqual(oldConstraint, allPackages[i])) {
            removed = true;
            allPackages.splice(i, 1);
            break;
          }
        }
        if (!removed) {
          throw Error("Couldn't find constraint to remove: " +
                      JSON.stringify(constraint.constraintString));
        }
      }
    }

    // Add the package to our direct dependency constraints that we get
    // from .meteor/packages.
    packages[constraint.name] = constraint.constraintString;

    // Also, add it to all of our combined dependencies.
    allPackages.push(constraint);

  });

  // If the user asked for invalid packages, then the user probably expects a
  // different result than what they are going to get. We have already logged an
  // error, so we should exit.
  if ( failed ) {
    return 1;
  }

  var downloaded, versions, newVersions;

  try {
    var messages = buildmessage.capture(function () {
      // Get the contents of our versions file. We need to pass them to the
      // constraint solver, because our contract with the user says that we will
      // never downgrade a dependency.
      versions = project.getVersions();

      // Call the constraint solver.
      newVersions = catalog.complete.resolveConstraints(
        allPackages,
        { previousSolution: versions },
        { ignoreProjectDeps: true });

      if ( ! newVersions) {
        // XXX: Better error handling.
        Console.error("Cannot resolve package dependencies.");
        return;
      }

      // Don't tell the user what all the operations were until we finish -- we
      // don't want to give a false sense of completeness until everything is
      // written to disk.
      var messageLog = [];

      // Install the new versions. If all new versions were installed
      // successfully, then change the .meteor/packages and .meteor/versions to
      // match expected reality.
      downloaded = project.addPackages(constraints, newVersions);
    });
  } catch (e) {
    if (!e.constraintSolverError)
      throw e;
    // XXX this is too many forms of error handling!
    Console.error(
      "Could not satisfy all the specified constraints:\n"
        + e + "");
    return 1;
  }
  if (messages.hasMessages()) {
    Console.printMessages(messages);
    return 1;
  }

  var ret = project.showPackageChanges(versions, newVersions, {
    onDiskPackages: downloaded});
  if (ret !== 0) return ret;

  // Show the user the messageLog of the packages that they installed.
  // (XXX: this will be rewritten pending geoff's feedback on packaging UX)
  Console.stdout.write("\n");
  _.each(constraints, function (constraint) {
    var version = newVersions[constraint.name];
    var versionRecord = doOrDie(function () {
      return catalog.complete.getVersion(constraint.name, version);
    });
    Console.stdout.write(constraint.name +
                         (versionRecord.description ?
                          (": " + versionRecord.description) :
                          ""));
  });

  return 0;
});


///////////////////////////////////////////////////////////////////////////////
// remove
///////////////////////////////////////////////////////////////////////////////
main.registerCommand({
  name: 'remove',
  minArgs: 1,
  maxArgs: Infinity,
  requiresApp: true
}, function (options) {
  // Special case on reserved package namespaces, such as 'cordova'
  var filteredPackages = cordova.filterPackages(options.args);
  var cordovaPlugins = filteredPackages.plugins;

  // Update the plugins list
  project.removeCordovaPlugins(cordovaPlugins);

  _.each(cordovaPlugins, function (plugin) {
    Console.info("removed cordova plugin " + plugin);
  });

  var args = filteredPackages.rest;

  if (_.isEmpty(args))
    return 0;

  // As user may expect this to update the catalog, but we con't actually need
  // to, and it takes frustratingly long.
  // refreshOfficialCatalogOrDie();

  // Read in existing package dependencies.
  var packages = project.getConstraints();

  // For each package name specified, check if we already have it and warn the
  // user. Because removing each package is a completely atomic operation that
  // has no chance of failure, this is just a warning message, it doesn't cause
  // us to stop.
  var packagesToRemove = [];
  _.each(args, function (packageName) {
    if (/@/.test(packageName)) {
      Console.error(packageName + ": do not specify version constraints.");
    } else if (! _.has(packages, packageName)) {
      // Check that we are using the package. We don't check if the package
      // exists. You should be able to remove non-existent packages.
      Console.error(packageName  + " is not in this project.");
    } else {
      packagesToRemove.push(packageName);
    }
  });

  var messages = buildmessage.capture(function () {
    // Get the contents of our versions file, we will want them in order to
    // remove to the user what we removed. Note that we are actually just getting
    // getting the versions file, not running the constraint solver.
    var versions = project.dependencies;

    // Remove the packages from the project! There is really no way for this to
    // fail, unless something has gone horribly wrong, so we don't need to check
    // for it.
    project.removePackages(packagesToRemove);

    // Retrieve the new dependency versions that we have chosen for this project
    // and do some pretty output reporting.
    var newVersions = project.getVersions();
  });
  if (messages.hasMessages()) {
    Console.printMessages(messages);
    return 1;
  }

  // Log that we removed the constraints. It is possible that there are
  // constraints that we officially removed that the project still 'depends' on,
  // which is why there are these two tiers of error messages.
  _.each(packagesToRemove, function (packageName) {
    Console.info("Removed top-level dependency on " + packageName + ".");
  });

  return 0;
});


///////////////////////////////////////////////////////////////////////////////
// admin
///////////////////////////////////////////////////////////////////////////////

// For admin commands, at least in preview0.90, we can be kind of lazy and not bother
// to pre-check if the command will suceed client-side. That's because we both
// don't expect them to be called often and don't expect them to be called by
// inexperienced users, so waiting to get rejected by the server is OK.

main.registerCommand({
  name: 'admin maintainers',
  minArgs: 1,
  maxArgs: 1,
  options: {
    add: { type: String, short: "a" },
    remove: { type: String, short: "r" },
    list: { type: Boolean }
  }
}, function (options) {

  // We want the most recent information.
  refreshOfficialCatalogOrDie();
  var name = options.args[0];

  // Yay, checking that options are correct.
  if (options.add && options.remove) {
    Console.error(
      "Sorry, you can only add or remove one user at a time.");
    return 1;
  }
  if ((options.add || options.remove) && options.list) {
    Console.error(
"Sorry, you can't change the users at the same time as you're listing them.");
    return 1;
  }

  // Now let's get down to business! Fetching the thing.
  var fullRecord;
  doOrDie(function () {
    fullRecord = getReleaseOrPackageRecord(name);
  });
  var record = fullRecord.record;
  if (!options.list) {

    try {
      var conn = packageClient.loggedInPackagesConnection();
    } catch (err) {
      packageClient.handlePackageServerConnectionError(err);
      return 1;
    }

    try {
      if (options.add) {
        Console.info("Adding a maintainer to " + name + "...");
        if (fullRecord.release) {
          packageClient.callPackageServer(
            conn, 'addReleaseMaintainer', name, options.add);
        } else {
          packageClient.callPackageServer(
            conn, 'addMaintainer', name, options.add);
        }
      } else if (options.remove) {
        Console.info("Removing a maintainer from " + name + "...");
        if (fullRecord.release) {
          packageClient.callPackageServer(
            conn, 'removeReleaseMaintainer', name, options.remove);
        } else {
          packageClient.callPackageServer(
            conn, 'removeMaintainer', name, options.remove);
        }
        Console.info(" Done!");
      }
    } catch (err) {
      packageClient.handlePackageServerConnectionError(err);
      return 1;
    }
    conn.close();

    // Update the catalog so that we have this information, and find the record
    // again so that the message below is correct.
    refreshOfficialCatalogOrDie();
    doOrDie(function () {
      fullRecord = getReleaseOrPackageRecord(name);
    });
    record = fullRecord.record;
  }

<<<<<<< HEAD
  Console.info("\n The maintainers for " + name + " are:");
=======
  if (!record) {
    Console.info(
"Could not get list of maintainers: package " + name + " does not exist.");
    return 1;
  }

  Console.info("\nThe maintainers for " + name + " are:");
>>>>>>> 78f36994
  _.each(record.maintainers, function (user) {
    if (! user || !user.username)
      Console.info("<unknown>");
    else
      Console.info(user.username + "");
  });
  return 0;
});

 ///////////////////////////////////////////////////////////////////////////////
// admin make-bootstrap-tarballs
///////////////////////////////////////////////////////////////////////////////

main.registerCommand({
  name: 'admin make-bootstrap-tarballs',
  minArgs: 2,
  maxArgs: 2,
  hidden: true
}, function (options) {
  var releaseNameAndVersion = options.args[0];
  var outputDirectory = options.args[1];

  // In this function, we want to use the official catalog everywhere, because
  // we assume that all packages have been published (along with the release
  // obviously) and we want to be sure to only bundle the published versions.
  doOrDie(function () {
    catalog.official.refresh();
  });

  var parsed = utils.splitConstraint(releaseNameAndVersion);
  if (!parsed.constraint)
    throw new main.ShowUsage;

  var release = doOrDie(function () {
    return catalog.official.getReleaseVersion(
      parsed.package, parsed.constraint);
  });
  if (!release) {
    // XXX this could also mean package unknown.
    Console.error('Release unknown: ' + releaseNameAndVersion + '');
    return 1;
  }

  var toolPkg = release.tool && utils.splitConstraint(release.tool);
  if (! (toolPkg && toolPkg.constraint))
    throw new Error("bad tool in release: " + toolPkg);
  var toolPkgBuilds = doOrDie(function () {
    return catalog.official.getAllBuilds(
      toolPkg.package, toolPkg.constraint);
  });
  if (!toolPkgBuilds) {
    // XXX this could also mean package unknown.
    Console.error('Tool version unknown: ' + release.tool + '');
    return 1;
  }
  if (!toolPkgBuilds.length) {
    Console.error('Tool version has no builds: ' + release.tool + '');
    return 1;
  }

  // XXX check to make sure this is the three arches that we want? it's easier
  // during 0.9.0 development to allow it to just decide "ok, i just want to
  // build the OSX tarball" though.
  var buildArches = _.pluck(toolPkgBuilds, 'buildArchitectures');
  var osArches = _.map(buildArches, function (buildArch) {
    var subArches = buildArch.split('+');
    var osArches = _.filter(subArches, function (subArch) {
      return subArch.substr(0, 3) === 'os.';
    });
    if (osArches.length !== 1) {
      throw Error("build architecture " + buildArch + "  lacks unique os.*");
    }
    return osArches[0];
  });

  Console.error(
    'Building bootstrap tarballs for architectures ' +
      osArches.join(', ') + '');
  // Before downloading anything, check that the catalog contains everything we
  // need for the OSes that the tool is built for.
  var messages = buildmessage.capture(function () {
    _.each(osArches, function (osArch) {
      _.each(release.packages, function (pkgVersion, pkgName) {
        buildmessage.enterJob({
          title: "looking up " + pkgName + "@" + pkgVersion + " on " + osArch
        }, function () {
          if (!catalog.official.getBuildsForArches(pkgName, pkgVersion, [osArch])) {
            buildmessage.error("missing build of " + pkgName + "@" + pkgVersion +
                               " for " + osArch);
          }
        });
      });
    });
  });

  if (messages.hasMessages()) {
    Console.error("\n" + messages.formatMessages());
    return 1;
  };

  files.mkdir_p(outputDirectory);

  // Get a copy of the data.json.
  var dataTmpdir = files.mkdtemp();
  var tmpDataJson = path.join(dataTmpdir, 'data.json');

  var savedData = packageClient.updateServerPackageData(null, {
    packageStorageFile: tmpDataJson
  }).data;
  if (!savedData) {
    // will have already printed an error
    return 2;
  }

  // Since we're making bootstrap tarballs, we intend to recommend this release,
  // so we should ensure that once it is downloaded, it knows it is recommended
  // rather than having a little identity crisis and thinking that a past
  // release is the latest recommended until it manages to sync.
  var dataFromDisk = JSON.parse(fs.readFileSync(tmpDataJson));
  var releaseInData = _.findWhere(dataFromDisk.collections.releaseVersions, {
    track: parsed.package, version: parsed.constraint
  });
  if (!releaseInData) {
    Console.error("Can't find release in data!");
    return 3;
  }
  releaseInData.recommended = true;
  files.writeFileAtomically(tmpDataJson, JSON.stringify(dataFromDisk, null, 2));

  _.each(osArches, function (osArch) {
    var tmpdir = files.mkdtemp();
    // We're going to build and tar up a tropohouse in a temporary directory; we
    // don't want to use any of our local packages, so we use catalog.official
    // instead of catalog.
    // XXX update to '.meteor' when we combine houses
    var tmpTropo = new tropohouse.Tropohouse(
      path.join(tmpdir, '.meteor'), catalog.official);
    var messages = buildmessage.capture(function () {
      buildmessage.enterJob({
        title: "downloading tool package " + toolPkg.package + "@" +
          toolPkg.constraint
      }, function () {
        tmpTropo.maybeDownloadPackageForArchitectures({
          packageName: toolPkg.package,
          version: toolPkg.constraint,
          architectures: [osArch]  // XXX 'web.browser' too?
        });
      });
      _.each(release.packages, function (pkgVersion, pkgName) {
        buildmessage.enterJob({
          title: "downloading package " + pkgName + "@" + pkgVersion
        }, function () {
          tmpTropo.maybeDownloadPackageForArchitectures({
            packageName: pkgName,
            version: pkgVersion,
            architectures: [osArch]  // XXX 'web.browser' too?
          });
        });
      });
    });
    if (messages.hasMessages()) {
      Console.error("\n" + messages.formatMessages());
      return 1;
    }

    // Install the data.json file we synced earlier.
    files.copyFile(tmpDataJson, config.getPackageStorage(tmpTropo));

    // Create the top-level 'meteor' symlink, which links to the latest tool's
    // meteor shell script.
    var toolUnipackagePath =
          tmpTropo.packagePath(toolPkg.package, toolPkg.constraint);
    var toolUnipackage = new unipackage.Unipackage;
    toolUnipackage.initFromPath(toolPkg.package, toolUnipackagePath);
    var toolRecord = _.findWhere(toolUnipackage.toolsOnDisk, {arch: osArch});
    if (!toolRecord)
      throw Error("missing tool for " + osArch);
    fs.symlinkSync(
      path.join(
        tmpTropo.packagePath(toolPkg.package, toolPkg.constraint, true),
        toolRecord.path,
        'meteor'),
      path.join(tmpTropo.root, 'meteor'));

    files.createTarball(
      tmpTropo.root,
      path.join(outputDirectory, 'meteor-bootstrap-' + osArch + '.tar.gz'));
  });

  return 0;
});

// We will document how to set banners on things in a later release.
main.registerCommand({
  name: 'admin set-banners',
  minArgs: 1,
  maxArgs: 1,
  hidden: true
}, function (options) {
  var bannersFile = options.args[0];
  try {
    var bannersData = fs.readFileSync(bannersFile, 'utf8');
    bannersData = JSON.parse(bannersData);
  } catch (e) {
    Console.error("Could not parse banners file: ");
    Console.error(e.message + "");
    return 1;
  }
  if (!bannersData.track) {
    Console.error("Banners file should have a 'track' key.");
    return 1;
  }
  if (!bannersData.banners) {
    Console.error("Banners file should have a 'banners' key.");
    return 1;
  }

  try {
    var conn = packageClient.loggedInPackagesConnection();
  } catch (err) {
    packageClient.handlePackageServerConnectionError(err);
    return 1;
  }

  try {
    packageClient.callPackageServer(
      conn, 'setBannersOnReleases',
      bannersData.track, bannersData.banners);
  } catch (e) {
    packageClient.handlePackageServerConnectionError(e);
    return 1;
  }

  // Refresh afterwards.
  refreshOfficialCatalogOrDie();
  return 0;
});

main.registerCommand({
  name: 'admin recommend-release',
  minArgs: 1,
  maxArgs: 1,
  options: {
    unrecommend: { type: Boolean, short: "u" }
  }
}, function (options) {

  // We want the most recent information.
  refreshOfficialCatalogOrDie();
  var release = options.args[0].split('@');
  var name = release[0];
  var version = release[1];
  if (!version) {
    Console.error('\n Must specify release version (track@version)');
    return 1;
  }

  // Now let's get down to business! Fetching the thing.
  var record;
  doOrDie(function () {
      record = catalog.official.getReleaseTrack(name);
  });
  if (!record) {
    Console.error('\n There is no release track named ' + name);
    return 1;
  }

  try {
    var conn = packageClient.loggedInPackagesConnection();
  } catch (err) {
    packageClient.handlePackageServerConnectionError(err);
    return 1;
  }

  try {
    if (options.unrecommend) {
      Console.info("Unrecommending " + name + "@" + version + "...");
      packageClient.callPackageServer(conn, 'unrecommendVersion', name, version);
      Console.info("Done!\n " + name + "@" + version  +
                           " is no longer a recommended release");
    } else {
      Console.info("Recommending " + options.args[0] + "...");
      packageClient.callPackageServer(conn, 'recommendVersion', name, version);
      Console.info("Done!\n " +  name + "@" + version +
                           " is now  a recommended release");
    }
  } catch (err) {
    packageClient.handlePackageServerConnectionError(err);
    return 1;
  }
  conn.close();
  refreshOfficialCatalogOrDie();

  return 0;
});


main.registerCommand({
  name: 'admin set-earliest-compatible-version',
  minArgs: 2,
  maxArgs: 2
}, function (options) {

  // We want the most recent information.
  refreshOfficialCatalogOrDie();
  var package = options.args[0].split('@');
  var name = package[0];
  var version = package[1];
  if (!version) {
    Console.error('\n Must specify release version (track@version)');
    return 1;
  }
  var ecv = options.args[1];

  // Now let's get down to business! Fetching the thing.
  var record = doOrDie(function () {
    return catalog.official.getPackage(name);
  });
  if (!record) {
    Console.error('\n There is no package named ' + name);
    return 1;
  }

  try {
    var conn = packageClient.loggedInPackagesConnection();
  } catch (err) {
    packageClient.handlePackageServerConnectionError(err);
    return 1;
  }

  try {
      Console.info(
        "Setting earliest compatible version on "
          + options.args[0] + " to " + ecv + "...");
      var versionInfo = { name : name,
                          version : version };
      packageClient.callPackageServer(conn,
          '_setEarliestCompatibleVersion', versionInfo, ecv);
      Console.info("Done!");
  } catch (err) {
    packageClient.handlePackageServerConnectionError(err);
    return 1;
  }
  conn.close();
  refreshOfficialCatalogOrDie();

  return 0;
});

main.registerCommand({
  name: 'admin change-homepage',
  minArgs: 2,
  maxArgs: 2
}, function (options) {

  // We want the most recent information.
  refreshOfficialCatalogOrDie();
  var name = options.args[0];
  var url = options.args[1];

  // Now let's get down to business! Fetching the thing.
  var record = doOrDie(function () {
    return catalog.official.getPackage(name);
  });
  if (!record) {
    Console.error('\n There is no package named ' + name);
    return 1;
  }

  try {
    var conn = packageClient.loggedInPackagesConnection();
  } catch (err) {
    packageClient.handlePackageServerConnectionError(err);
    return 1;
  }

  try {
    Console.info(
        "Changing homepage on  "
          + name + " to " + url + "...");
      packageClient.callPackageServer(conn,
          '_changePackageHomepage', name, url);
      Console.info("Done!");
  } catch (err) {
    packageClient.handlePackageServerConnectionError(err);
    return 1;
  }
  conn.close();
  refreshOfficialCatalogOrDie();

  return 0;
});


main.registerCommand({
  name: 'admin set-unmigrated',
  minArgs: 1,
  options: {
    "success" : {type: Boolean, required: false}
  },
  hidden: true
}, function (options) {

  // We don't care about having the most recent information, but we do want the
  // option to either unmigrate a specific version, or to unmigrate an entire
  // package. So, for an entire package, let's get all of its versions.
  var name = options.args[0];
  var versions = [];
  var nSplit = name.split('@');
  if (nSplit.length > 2) {
    throw new main.ShowUsage;
  } else if (nSplit.length == 2) {
    versions = [nSplit[1]];
    name = nSplit[0];
  } else {
    versions = doOrDie(function () {
      return catalog.official.getSortedVersions(name);
    });
  }

  try {
    var conn = packageClient.loggedInPackagesConnection();
  } catch (err) {
    packageClient.handlePackageServerConnectionError(err);
    return 1;
  }

  try {
    var status = options.success ? "successfully" : "unsuccessfully";
    _.each(versions, function (version) {
      process.stdout.write(
        "Setting "
          + name + "@" + version + " as " +
          status + " migrated ...");
      packageClient.callPackageServer(
        conn,
        '_changeVersionMigrationStatus',
        name, version, !options.success);
      process.stdout.write(" done!\n");
    });
  } catch (err) {
    packageClient.handlePackageServerConnectionError(err);
    return 1;
  }
  conn.close();
  refreshOfficialCatalogOrDie();

  return 0;
});<|MERGE_RESOLUTION|>--- conflicted
+++ resolved
@@ -279,11 +279,7 @@
   if (_.any(allArchs, function (arch) {
     return arch.match(/^os\./);
   })) {
-<<<<<<< HEAD
-    Console.warning(
-=======
     Console.warn(
->>>>>>> 78f36994
       "\nWARNING: Your package contains binary code and is only compatible with " +
         archinfo.host() + " architecture.\n" +
         "Please use publish-for-arch to publish new builds of the package.\n");
@@ -749,11 +745,7 @@
                   name: item });
 
                 if (buildmessage.jobHasMessages()) {
-<<<<<<< HEAD
-                  Console.warning("\n ...Error reading package:" + item);
-=======
                   Console.warn("\n ...Error reading package:" + item);
->>>>>>> 78f36994
                   canBuild = false;
                   return;
                 };
@@ -779,11 +771,7 @@
                 var compileResult = compiler.compile(packageSource,
                                                      { officialBuild: true });
                 if (buildmessage.jobHasMessages()) {
-<<<<<<< HEAD
-                  Console.warning("\n ... Error compiling unipackage: " + item );
-=======
                   Console.warn("\n ... Error compiling unipackage: " + item );
->>>>>>> 78f36994
                   canBuild = false;
                   return;
                 };
@@ -814,11 +802,7 @@
                                        "at the end (ex: 1.0.0-dev). If this is an " +
                                        "official release, please set official to true " +
                                        "in the release configuration file.");
-<<<<<<< HEAD
-                    Console.warning("NOT OK unofficial");
-=======
                     Console.warn("NOT OK unofficial");
->>>>>>> 78f36994
                     return;
                   }
                   toPublish[item] = {source: packageSource,
@@ -1374,16 +1358,10 @@
 
   if (newVersionsAvailable) {
     Console.info(
-<<<<<<< HEAD
-      "\n * New versions of these packages are available! " +
-        "Run 'meteor update' to try to update\n" +
-        "   those packages to their latest versions.");
-=======
 "\n * New versions of these packages are available! Run 'meteor update' to try\n" +
 " to update those packages to their latest versions. If your packages cannot be\n" +
 " updated further, try typing meteor add <package>@<newVersion> to see more\n" +
 " information.");
->>>>>>> 78f36994
   }
   return 0;
 });
@@ -1798,11 +1776,7 @@
 
   // Just for the sake of good messages, check to see if anything changed.
   if (_.isEqual(newVersions, versions)) {
-<<<<<<< HEAD
-    Console.info("All your package dependencies are already up to date.");
-=======
     Console.info("Your packages are at their latest compatible versions.");
->>>>>>> 78f36994
     return 0;
   }
 
@@ -2250,9 +2224,6 @@
     record = fullRecord.record;
   }
 
-<<<<<<< HEAD
-  Console.info("\n The maintainers for " + name + " are:");
-=======
   if (!record) {
     Console.info(
 "Could not get list of maintainers: package " + name + " does not exist.");
@@ -2260,7 +2231,6 @@
   }
 
   Console.info("\nThe maintainers for " + name + " are:");
->>>>>>> 78f36994
   _.each(record.maintainers, function (user) {
     if (! user || !user.username)
       Console.info("<unknown>");
